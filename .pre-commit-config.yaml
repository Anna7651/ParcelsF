repos:
-   repo: https://github.com/pre-commit/pre-commit-hooks
    rev: v4.4.0
    hooks:
    -   id: trailing-whitespace
    -   id: end-of-file-fixer
    -   id: check-yaml
    -   id: check-ast
-   repo: https://github.com/pycqa/flake8
    rev: '6.0.0'
    hooks:
    -   id: flake8
<<<<<<< HEAD
        additional_dependencies: ["flake8-docstrings"]
=======
-   repo: https://github.com/pycqa/isort
    rev: 5.11.5
    hooks:
    -   id: isort
        name: isort (python)
>>>>>>> 69102666
<|MERGE_RESOLUTION|>--- conflicted
+++ resolved
@@ -10,12 +10,9 @@
     rev: '6.0.0'
     hooks:
     -   id: flake8
-<<<<<<< HEAD
         additional_dependencies: ["flake8-docstrings"]
-=======
 -   repo: https://github.com/pycqa/isort
     rev: 5.11.5
     hooks:
     -   id: isort
-        name: isort (python)
->>>>>>> 69102666
+        name: isort (python)