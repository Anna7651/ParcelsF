--- conflicted
+++ resolved
@@ -1,10 +1,5 @@
-<<<<<<< HEAD
-from parcels import Grid, ParticleSet, ScipyParticle, JITParticle
+from parcels import FieldSet, ParticleSet, ScipyParticle, JITParticle
 from parcels import AdvectionEE, AdvectionRK4, AdvectionRK45, AdvectionRK4_3D
-=======
-from parcels import FieldSet, ParticleSet, ScipyParticle, JITParticle
-from parcels import AdvectionEE, AdvectionRK4, AdvectionRK45
->>>>>>> 5a47fc53
 import numpy as np
 import pytest
 import math
@@ -212,11 +207,11 @@
     fld2 = np.ones((xdim, ydim, 1), dtype=np.float32) * -u_0 * np.sin(f * time_data)
     fldzero = np.zeros((xdim, ydim, 1), dtype=np.float32) * time_data
 
-    grid = Grid.from_data(fld1, lon_data, lat_data, fldzero, lon_data,
-                          lat_data, time=time_data, mesh='flat',
-                          field_data={'W': fld2})
-
-    pset = ParticleSet(grid, pclass=ptype[mode], lon=lon,
+    dimensions = {'lon': lon_data, 'lat': lat_data, 'time': time_data}
+    data = {'U': fld1, 'V': fldzero, 'W': fld2}
+    fieldset = FieldSet.from_data(data, dimensions, mesh='flat')
+
+    pset = ParticleSet(fieldset, pclass=ptype[mode], lon=lon,
                        lat=lat, depth=depth)
     pset.execute(AdvectionRK4_3D, dt=delta(minutes=3), endtime=endtime)
     exp_lon = [truth_stationary(x, z, endtime)[0] for x, z, in zip(lon, depth)]
@@ -225,10 +220,10 @@
     assert np.allclose(np.array([p.lat for p in pset]), lat, rtol=1e-5)
     assert np.allclose(np.array([p.depth for p in pset]), exp_depth, rtol=1e-5)
 
-    grid = Grid.from_data(fldzero, lon_data, lat_data, fld2, lon_data,
-                          lat_data, time=time_data, mesh='flat',
-                          field_data={'W': fld1})
-    pset = ParticleSet(grid, pclass=ptype[mode], lon=lon,
+    data = {'U': fldzero, 'V': fld2, 'W': fld1}
+    fieldset = FieldSet.from_data(data, dimensions, mesh='flat')
+
+    pset = ParticleSet(fieldset, pclass=ptype[mode], lon=lon,
                        lat=lat, depth=depth)
     pset.execute(AdvectionRK4_3D, dt=delta(minutes=3), endtime=endtime)
     exp_depth = [truth_stationary(z, y, endtime)[0] for z, y, in zip(depth, lat)]
