--- conflicted
+++ resolved
@@ -378,12 +378,6 @@
 
         def remove_deleted(pset):
             """Utility to remove all particles that signalled deletion"""
-<<<<<<< HEAD
-            indices = pset.collection._data['state'] == OperationCode.Delete
-            if np.count_nonzero(indices) > 0 and output_file is not None:
-                output_file.write(pset, endtime, deleted_only=indices)
-            pset.remove_booleanvector(indices)
-=======
             # Indices marked for deletion.
             bool_indices = np.array([
                 p.state == OperationCode.Delete for p in pset])
@@ -392,7 +386,6 @@
                 output_file.write(pset, endtime, deleted_only=bool_indices)
             pset.remove_indices(indices)
             return len(indices)
->>>>>>> 22dabff1
 
         if recovery is None:
             recovery = {}
