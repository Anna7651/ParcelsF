import _ctypes
import inspect
import math  # noqa
import random  # noqa
import re
import time
from ast import FunctionDef
from ast import Module
from ast import parse
from copy import deepcopy
from ctypes import byref
from ctypes import c_double
from ctypes import c_float
from ctypes import c_int
from hashlib import md5
from os import path
from os import remove
from sys import platform
from sys import version_info

import numpy as np
import numpy.ctypeslib as npct
try:
    from mpi4py import MPI
except:
    MPI = None

from parcels.codegenerator import KernelGenerator
from parcels.codegenerator import LoopGenerator
from parcels.compiler import get_cache_dir
from parcels.field import Field
from parcels.field import FieldOutOfBoundError
from parcels.field import FieldOutOfBoundSurfaceError
from parcels.field import NestedField
from parcels.field import SummedField
from parcels.field import VectorField
from parcels.kernels.advection import AdvectionRK4_3D
from parcels.tools.error import ErrorCode
from parcels.tools.error import recovery_map as recovery_base_map
from parcels.tools.loggers import logger


__all__ = ['Kernel']


re_indent = re.compile(r"^(\s+)")


def fix_indentation(string):
    """Fix indentation to allow in-lined kernel definitions"""
    lines = string.split('\n')
    indent = re_indent.match(lines[0])
    if indent:
        lines = [l.replace(indent.groups()[0], '', 1) for l in lines]
    return "\n".join(lines)


class Kernel(object):
    """Kernel object that encapsulates auto-generated code.

    :arg fieldset: FieldSet object providing the field information
    :arg ptype: PType object for the kernel particle
    :param delete_cfiles: Boolean whether to delete the C-files after compilation in JIT mode (default is True)

    Note: A Kernel is either created from a compiled <function ...> object
    or the necessary information (funcname, funccode, funcvars) is provided.
    The py_ast argument may be derived from the code string, but for
    concatenation, the merged AST plus the new header definition is required.
    """

    def __init__(self, fieldset, ptype, pyfunc=None, funcname=None,
                 funccode=None, py_ast=None, funcvars=None, c_include="", delete_cfiles=True):
        self.fieldset = fieldset
        self.ptype = ptype
        self._lib = None
        self.delete_cfiles = delete_cfiles

        # Derive meta information from pyfunc, if not given
        self.funcname = funcname or pyfunc.__name__
        if pyfunc is AdvectionRK4_3D:
            warning = False
            if isinstance(fieldset.W, Field) and fieldset.W.creation_log != 'from_nemo' and \
               fieldset.W._scaling_factor is not None and fieldset.W._scaling_factor > 0:
                warning = True
            if type(fieldset.W) in [SummedField, NestedField]:
                for f in fieldset.W:
                    if f.creation_log != 'from_nemo' and f._scaling_factor is not None and f._scaling_factor > 0:
                        warning = True
            if warning:
                logger.warning_once('Note that in AdvectionRK4_3D, vertical velocity is assumed positive towards increasing z.\n'
                                    '         If z increases downward and w is positive upward you can re-orient it downwards by setting fieldset.W.set_scaling_factor(-1.)')
        if funcvars is not None:
            self.funcvars = funcvars
        elif hasattr(pyfunc, '__code__'):
            self.funcvars = list(pyfunc.__code__.co_varnames)
        else:
            self.funcvars = None
        self.funccode = funccode or inspect.getsource(pyfunc.__code__)
        # Parse AST if it is not provided explicitly
        self.py_ast = py_ast or parse(fix_indentation(self.funccode)).body[0]
        if pyfunc is None:
            # Extract user context by inspecting the call stack
            stack = inspect.stack()
            try:
                user_ctx = stack[-1][0].f_globals
                user_ctx['math'] = globals()['math']
                user_ctx['random'] = globals()['random']
                user_ctx['ErrorCode'] = globals()['ErrorCode']
            except:
                logger.warning("Could not access user context when merging kernels")
                user_ctx = globals()
            finally:
                del stack  # Remove cyclic references
            # Compile and generate Python function from AST
            py_mod = Module(body=[self.py_ast])
            exec(compile(py_mod, "<ast>", "exec"), user_ctx)
            self.pyfunc = user_ctx[self.funcname]
        else:
            self.pyfunc = pyfunc

        if version_info[0] < 3:
            numkernelargs = len(inspect.getargspec(self.pyfunc).args)
        else:
            numkernelargs = len(inspect.getfullargspec(self.pyfunc).args)

        assert numkernelargs == 3, \
            'Since Parcels v2.0, kernels do only take 3 arguments: particle, fieldset, time !! AND !! Argument order in field interpolation is time, depth, lat, lon.'

        self.name = "%s%s" % (ptype.name, self.funcname)

        # Generate the kernel function and add the outer loop
        if self.ptype.uses_jit:
            kernelgen = KernelGenerator(fieldset, ptype)
            kernel_ccode = kernelgen.generate(deepcopy(self.py_ast),
                                              self.funcvars)
            self.field_args = kernelgen.field_args
            self.vector_field_args = kernelgen.vector_field_args
            fieldset = self.fieldset
            for f in self.vector_field_args.values():
                Wname = f.W.ccode_name if f.W else 'not_defined'
                for sF_name, sF_component in zip([f.U.ccode_name, f.V.ccode_name, Wname], ['U', 'V', 'W']):
                    if sF_name not in self.field_args:
                        if sF_name != 'not_defined':
                            self.field_args[sF_name] = getattr(f, sF_component)
            self.const_args = kernelgen.const_args
            loopgen = LoopGenerator(fieldset, ptype)
            if path.isfile(c_include):
                with open(c_include, 'r') as f:
                    c_include_str = f.read()
            else:
                c_include_str = c_include
            self.ccode = loopgen.generate(self.funcname, self.field_args, self.const_args,
                                          kernel_ccode, c_include_str)
            if MPI:
                mpi_comm = MPI.COMM_WORLD
                mpi_rank = mpi_comm.Get_rank()
                basename = path.join(get_cache_dir(), self._cache_key) if mpi_rank == 0 else None
                basename = mpi_comm.bcast(basename, root=0)
                basename = basename + "_%d" % mpi_rank
            else:
                basename = path.join(get_cache_dir(), "%s_0" % self._cache_key)

            self.src_file = "%s.c" % basename
            self.lib_file = "%s.%s" % (basename, 'dll' if platform == 'win32' else 'so')
            self.log_file = "%s.log" % basename

    def __del__(self):
        # Clean-up the in-memory dynamic linked libraries.
        # This is not really necessary, as these programs are not that large, but with the new random
        # naming scheme which is required on Windows OS'es to deal with updates to a Parcels' kernel.
        if self._lib is not None:
            _ctypes.FreeLibrary(self._lib._handle) if platform == 'win32' else _ctypes.dlclose(self._lib._handle)
            del self._lib
            self._lib = None
            if path.isfile(self.lib_file) and self.delete_cfiles:
                [remove(s) for s in [self.src_file, self.lib_file, self.log_file]]

    @property
    def _cache_key(self):
        field_keys = "-".join(["%s:%s" % (name, field.units.__class__.__name__)
                               for name, field in self.field_args.items()])
        key = self.name + self.ptype._cache_key + field_keys + ('TIME:%f' % time.time())
        return md5(key.encode('utf-8')).hexdigest()

    def remove_lib(self):
        # Unload the currently loaded dynamic linked library to be secure
        if self._lib is not None:
            _ctypes.FreeLibrary(self._lib._handle) if platform == 'win32' else _ctypes.dlclose(self._lib._handle)
            del self._lib
            self._lib = None
        # If file already exists, pull new names. This is necessary on a Windows machine, because
        # Python's ctype does not deal in any sort of manner well with dynamic linked libraries on this OS.
        if path.isfile(self.lib_file):
            [remove(s) for s in [self.src_file, self.lib_file, self.log_file]]
            if MPI:
                mpi_comm = MPI.COMM_WORLD
                mpi_rank = mpi_comm.Get_rank()
                basename = path.join(get_cache_dir(), self._cache_key) if mpi_rank == 0 else None
                basename = mpi_comm.bcast(basename, root=0)
                basename = basename + "_%d" % mpi_rank
            else:
                basename = path.join(get_cache_dir(), "%s_0" % self._cache_key)

            self.src_file = "%s.c" % basename
            self.lib_file = "%s.%s" % (basename, 'dll' if platform == 'win32' else 'so')
            self.log_file = "%s.log" % basename

    def compile(self, compiler):
        """ Writes kernel code to file and compiles it."""
        with open(self.src_file, 'w') as f:
            f.write(self.ccode)
        compiler.compile(self.src_file, self.lib_file, self.log_file)
        logger.info("Compiled %s ==> %s" % (self.name, self.lib_file))

    def load_lib(self):
        self._lib = npct.load_library(self.lib_file, '.')
        self._function = self._lib.particle_loop

    def execute_jit(self, pset, endtime, dt):
        """Invokes JIT engine to perform the core update loop"""

        for g in pset.fieldset.gridset.grids:
            g.cstruct = None  # This force to point newly the grids from Python to C
        # Make a copy of the transposed array to enforce
        # C-contiguous memory layout for JIT mode.
        for f in pset.fieldset.get_fields():
            if type(f) in [VectorField, NestedField, SummedField]:
                continue
            if f in self.field_args.values():
                f.chunk_data()
            else:
                for block_id in range(len(f.data_chunks)):
                    f.data_chunks[block_id] = None

        for g in pset.fieldset.gridset.grids:
            g.load_chunk = np.where(g.load_chunk == 1, 2, g.load_chunk)
            if len(g.load_chunk) > 0:  # not the case if a field in not called in the kernel
                if not g.load_chunk.flags.c_contiguous:
                    g.load_chunk = g.load_chunk.copy()
            if not g.depth.flags.c_contiguous:
                g.depth = g.depth.copy()
            if not g.lon.flags.c_contiguous:
                g.lon = g.lon.copy()
            if not g.lat.flags.c_contiguous:
                g.lat = g.lat.copy()

        fargs = [byref(f.ctypes_struct) for f in self.field_args.values()]
        fargs += [c_float(f) for f in self.const_args.values()]
        particle_data = byref(pset.ctypes_struct)
        return self._function(c_int(len(pset)), particle_data,
                              c_double(endtime), c_float(dt), *fargs)

    def execute_python(self, pset, endtime, dt):
        """Performs the core update loop via Python"""
        sign_dt = np.sign(dt)

        particles = pset.data_accessor()

        # back up variables in case of ErrorCode.Repeat
        p_var_back = {}

        for f in self.fieldset.get_fields():
            if type(f) in [VectorField, NestedField, SummedField]:
                continue
            f.data = np.array(f.data)

        for p in range(pset.size):
            particles.set_index(p)

            # Don't execute particles that aren't started yet
            sign_end_part = np.sign(endtime - particles.time)
            if (sign_end_part != sign_dt) and (dt != 0):
                continue

            # Compute min/max dt for first timestep
            dt_pos = min(abs(particles.dt),
                         abs(endtime - particles.time))
            while dt_pos > 1e-6 or dt == 0:
                for var in pset.ptype.variables:
                    p_var_back[var.name] = getattr(particles, var.name)
                try:
                    pdt_prekernels = sign_dt * dt_pos
                    particles.dt = pdt_prekernels
                    res = self.pyfunc(particles, pset.fieldset, particles.time)
                    if (res is None or res == ErrorCode.Success) and not np.isclose(particles.dt, pdt_prekernels):
                        res = ErrorCode.Repeat
                except FieldOutOfBoundError as fse:
                    res = ErrorCode.ErrorOutOfBounds
                    particles.exception = fse
                except FieldOutOfBoundSurfaceError as fse_z:
                    res = ErrorCode.ErrorThroughSurface
                    particles.exception = fse_z
                except Exception as e:
                    res = ErrorCode.Error
                    particles.exception = e

                # Update particle state for explicit returns
                if res is not None:
                    particles.state = res

                # Handle particle time and time loop
                if res is None or res == ErrorCode.Success:
                    # Update time and repeat
                    particles.time += particles.dt
                    particles.update_next_dt()
                    dt_pos = min(abs(particles.dt), abs(endtime - particles.time))
                    if dt == 0:
                        break
                    continue
                else:
                    # Try again without time update
                    for var in pset.ptype.variables:
                        if var.name not in ['dt', 'state']:
                            setattr(particles, var.name, p_var_back[var.name])
                    dt_pos = min(abs(particles.dt), abs(endtime - particles.time))
                    break

    def execute(self, pset, endtime, dt, recovery=None, output_file=None):
        """Execute this Kernel over a ParticleSet for several timesteps"""

        def remove_deleted(pset):
            """Utility to remove all particles that signalled deletion"""
            indices = pset.particle_data['state'] == ErrorCode.Delete
            if np.count_nonzero(indices) > 0 and output_file is not None:
                output_file.write(pset, endtime, deleted_only=indices)
            pset.remove_booleanvector(indices)

        if recovery is None:
            recovery = {}
        elif ErrorCode.ErrorOutOfBounds in recovery and ErrorCode.ErrorThroughSurface not in recovery:
            recovery[ErrorCode.ErrorThroughSurface] = recovery[ErrorCode.ErrorOutOfBounds]
        recovery_map = recovery_base_map.copy()
        recovery_map.update(recovery)

        for g in pset.fieldset.gridset.grids:
            if len(g.load_chunk) > 0:  # not the case if a field in not called in the kernel
                g.load_chunk = np.where(g.load_chunk == 2, 3, g.load_chunk)

        # Execute the kernel over the particle set
        if self.ptype.uses_jit:
            self.execute_jit(pset, endtime, dt)
        else:
            self.execute_python(pset, endtime, dt)

        # Remove all particles that signalled deletion
        remove_deleted(pset)

        particles = pset.data_accessor()

        # Identify particles that threw errors
        error_particles = pset.particle_data['state'] != ErrorCode.Success
        while np.count_nonzero(error_particles) > 0:
            # Apply recovery kernel
<<<<<<< HEAD
            for p in np.where(error_particles)[0]:
                particles.set_index(p)
                if particles.state == ErrorCode.Repeat:
                    particles.state = ErrorCode.Success
                else:
                    recovery_kernel = recovery_map[particles.state]
                    particles.state = ErrorCode.Success
                    recovery_kernel(particles, self.fieldset, particles.time)
=======
            for p in error_particles:
                if p.state == ErrorCode.Repeat:
                    p.state = ErrorCode.Success
                elif p.state in recovery_map:               # hotfix for #749, #737 and related issues
                    recovery_kernel = recovery_map[p.state]
                    p.state = ErrorCode.Success
                    recovery_kernel(p, self.fieldset, p.time)
                else:
                    logger.warning_once('Deleting particle because of bug in #749 and #737')
                    p.delete()
>>>>>>> 58d6ed40

            # Remove all particles that signalled deletion
            remove_deleted(pset)

            # Execute core loop again to continue interrupted particles
            if self.ptype.uses_jit:
                self.execute_jit(pset, endtime, dt)
            else:
                self.execute_python(pset, endtime, dt)

            error_particles = pset.particle_data['state'] != ErrorCode.Success

    def merge(self, kernel):
        funcname = self.funcname + kernel.funcname
        func_ast = FunctionDef(name=funcname, args=self.py_ast.args,
                               body=self.py_ast.body + kernel.py_ast.body,
                               decorator_list=[], lineno=1, col_offset=0)
        delete_cfiles = self.delete_cfiles and kernel.delete_cfiles
        return Kernel(self.fieldset, self.ptype, pyfunc=None,
                      funcname=funcname, funccode=self.funccode + kernel.funccode,
                      py_ast=func_ast, funcvars=self.funcvars + kernel.funcvars,
                      delete_cfiles=delete_cfiles)

    def __add__(self, kernel):
        if not isinstance(kernel, Kernel):
            kernel = Kernel(self.fieldset, self.ptype, pyfunc=kernel)
        return self.merge(kernel)

    def __radd__(self, kernel):
        if not isinstance(kernel, Kernel):
            kernel = Kernel(self.fieldset, self.ptype, pyfunc=kernel)
        return kernel.merge(self)<|MERGE_RESOLUTION|>--- conflicted
+++ resolved
@@ -351,27 +351,17 @@
         error_particles = pset.particle_data['state'] != ErrorCode.Success
         while np.count_nonzero(error_particles) > 0:
             # Apply recovery kernel
-<<<<<<< HEAD
             for p in np.where(error_particles)[0]:
                 particles.set_index(p)
                 if particles.state == ErrorCode.Repeat:
                     particles.state = ErrorCode.Success
-                else:
+                elif particles.state in recovery_map:
                     recovery_kernel = recovery_map[particles.state]
                     particles.state = ErrorCode.Success
                     recovery_kernel(particles, self.fieldset, particles.time)
-=======
-            for p in error_particles:
-                if p.state == ErrorCode.Repeat:
-                    p.state = ErrorCode.Success
-                elif p.state in recovery_map:               # hotfix for #749, #737 and related issues
-                    recovery_kernel = recovery_map[p.state]
-                    p.state = ErrorCode.Success
-                    recovery_kernel(p, self.fieldset, p.time)
                 else:
                     logger.warning_once('Deleting particle because of bug in #749 and #737')
-                    p.delete()
->>>>>>> 58d6ed40
+                    particles.delete()
 
             # Remove all particles that signalled deletion
             remove_deleted(pset)
