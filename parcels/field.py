--- conflicted
+++ resolved
@@ -1640,11 +1640,7 @@
             if 'array.chunk-size' in da_conf.config.keys():
                 chunk_cap = da_utils.parse_bytes(da_conf.config.get('array.chunk-size'))
             else:
-<<<<<<< HEAD
-                logger.warning_once("Unable to locate chunking hints from dask, thus estimating the max. chunk size heuristically. Please consider defining the 'chunk-size' for 'array' in your local dask configuration file (see https://docs.dask.org). Further details are available in the Parcels FAQ (http://oceanparcels.org/faq.html#performance).")
-=======
                 logger.info_once("Unable to locate chunking hints from dask, thus estimating the max. chunk size heuristically. Please consider defining the 'chunk-size' for 'array' in your local dask configuration file (see http://oceanparcels.org/faq.html#field_chunking_config and https://docs.dask.org).")
->>>>>>> 7643fc60
             if self._is_dimension_available('lat') and self._is_dimension_available('lon;'):
                 pDim = int(math.floor(math.sqrt(chunk_cap/np.dtype(np.float64).itemsize)))
                 init_chunk_dict[self.dimensions['lat']] = pDim
@@ -1665,9 +1661,6 @@
         return (dimension_name in self.dimensions and self.dimensions[dimension_name] in self.dataset.dims)
 
     def _netcdf_DimNotFound_warning_message(self, dimension_name):
-<<<<<<< HEAD
-        return "Did not find {} in NetCDF dims. Please specifiy field_chunksize as dictionary for NetCDF dimension names, e.g.\n field_chunksize=\{ '{}': <number>, ... \}. More information are found in the Parcels FAQ (http://oceanparcels.org/faq.html#performance)".format(self.dimensions[dimension_name], self.dimensions[dimension_name])
-=======
         display_name = dimension_name if (dimension_name not in self.dimensions) else self.dimensions[dimension_name]
         return "Did not find {} in NetCDF dims. Please specifiy field_chunksize as dictionary for NetCDF dimension names, e.g.\n field_chunksize={{ '{}': <number>, ... }}.".format(display_name, display_name)
 
@@ -1728,7 +1721,6 @@
                 if dim_name not in ['time', 'depth', 'lat', 'lon']:
                     self.field_chunksize[self.dimensions[dim_name]] = chunk_map[dim_index]
                     dim_index += 1
->>>>>>> 7643fc60
 
     def parse_name(self, name):
         if isinstance(name, list):
