--- conflicted
+++ resolved
@@ -1206,14 +1206,8 @@
         node.ccode = c.While("1==1", c.Block(cstat))
 
 
-<<<<<<< HEAD
-class LoopGenerator(object):
+class LoopGenerator:
     """Code generator class that adds type definitions and the outer loop around kernel functions to generate compilable C code."""
-=======
-class LoopGenerator:
-    """Code generator class that adds type definitions and the outer
-    loop around kernel functions to generate compilable C code."""
->>>>>>> 54ede99e
 
     def __init__(self, fieldset, ptype=None):
         self.fieldset = fieldset
@@ -1359,14 +1353,8 @@
         return "\n\n".join(ccode)
 
 
-<<<<<<< HEAD
-class ParticleObjectLoopGenerator(object):
+class ParticleObjectLoopGenerator:
     """Code generator class that adds type definitions and the outer loop around kernel functions to generate compilable C code."""
-=======
-class ParticleObjectLoopGenerator:
-    """Code generator class that adds type definitions and the outer
-    loop around kernel functions to generate compilable C code."""
->>>>>>> 54ede99e
 
     def __init__(self, fieldset=None, ptype=None):
         self.fieldset = fieldset
