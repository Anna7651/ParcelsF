--- conflicted
+++ resolved
@@ -12,13 +12,8 @@
 indicators_64bit = [np.float64, np.uint64, np.int64, c_void_p]
 
 
-<<<<<<< HEAD
-class Variable(object):
+class Variable:
     """Descriptor class that delegates data access to particle data.
-=======
-class Variable:
-    """Descriptor class that delegates data access to particle data
->>>>>>> 54ede99e
 
     :param name: Variable name as used within kernels
     :param dtype: Data type (numpy.dtype) of the variable
@@ -57,13 +52,8 @@
         return True if self.dtype in indicators_64bit else False
 
 
-<<<<<<< HEAD
-class ParticleType(object):
+class ParticleType:
     """Class encapsulating the type information for custom particles.
-=======
-class ParticleType:
-    """Class encapsulating the type information for custom particles
->>>>>>> 54ede99e
 
     :param user_vars: Optional list of (name, dtype) tuples for custom variables
     """
@@ -131,14 +121,9 @@
         return [np.int32, np.uint32, np.int64, np.uint64, np.float32, np.double, np.float64, c_void_p]
 
 
-<<<<<<< HEAD
-class _Particle(object):
+class _Particle:
     """Private base class for all particle types."""
 
-=======
-class _Particle:
-    """Private base class for all particle types"""
->>>>>>> 54ede99e
     lastID = 0  # class-level variable keeping track of last Particle ID used
 
     def __init__(self):
