from parcels.field import Field, VectorField
from parcels.gridset import GridSet
from parcels.grid import RectilinearZGrid
from parcels.scripts import compute_curvilinearGrid_rotationAngles
from parcels.loggers import logger
import numpy as np
from os import path
from glob import glob
from copy import deepcopy


__all__ = ['FieldSet', 'FieldList']


class FieldSet(object):
    """FieldSet class that holds hydrodynamic data needed to execute particles

    :param U: :class:`parcels.field.Field` object for zonal velocity component
    :param V: :class:`parcels.field.Field` object for meridional velocity component
    :param fields: Dictionary of additional :class:`parcels.field.Field` objects
    """
    def __init__(self, U, V, fields=None):
        self.gridset = GridSet()
        if U:
            self.add_field(U, 'U')
            self.ugrid = self.U.grid if isinstance(self.U, Field) else self.U[0].grid
        if V:
<<<<<<< HEAD
            self.add_field(V, 'V')
        UV = Field('UV', None)
        UV.fieldset = self
        self.UV = UV
=======
            self.add_field(V)
>>>>>>> 89970902

        # Add additional fields as attributes
        if fields:
            for name, field in fields.items():
                self.add_field(field, name)

    @classmethod
    def from_data(cls, data, dimensions, transpose=False, mesh='spherical',
                  allow_time_extrapolation=None, time_periodic=False, **kwargs):
        """Initialise FieldSet object from raw data

        :param data: Dictionary mapping field names to numpy arrays.
               Note that at least a 'U' and 'V' numpy array need to be given

               1. If data shape is [xdim, ydim], [xdim, ydim, zdim], [xdim, ydim, tdim] or [xdim, ydim, zdim, tdim],
                  whichever is relevant for the dataset, use the flag transpose=True
               2. If data shape is [ydim, xdim], [zdim, ydim, xdim], [tdim, ydim, xdim] or [tdim, zdim, ydim, xdim],
                  use the flag transpose=False (default value)
               3. If data has any other shape, you first need to reorder it
        :param dimensions: Dictionary mapping field dimensions (lon,
               lat, depth, time) to numpy arrays.
               Note that dimensions can also be a dictionary of dictionaries if
               dimension names are different for each variable
               (e.g. dimensions['U'], dimensions['V'], etc).
        :param transpose: Boolean whether to transpose data on read-in
        :param mesh: String indicating the type of mesh coordinates and
               units used during velocity interpolation:

               1. spherical (default): Lat and lon in degree, with a
                  correction for zonal velocity U near the poles.
               2. flat: No conversion, lat/lon are assumed to be in m.
        :param allow_time_extrapolation: boolean whether to allow for extrapolation
               (i.e. beyond the last available time snapshot)
               Default is False if dimensions includes time, else True
        :param time_periodic: boolean whether to loop periodically over the time component of the FieldSet
               This flag overrides the allow_time_interpolation and sets it to False
        """

        fields = {}
        for name, datafld in data.items():
            # Use dimensions[name] if dimensions is a dict of dicts
            dims = dimensions[name] if name in dimensions else dimensions

            if allow_time_extrapolation is None:
                allow_time_extrapolation = False if 'time' in dims else True

            lon = dims['lon']
            lat = dims['lat']
            depth = np.zeros(1, dtype=np.float32) if 'depth' not in dims else dims['depth']
            time = np.zeros(1, dtype=np.float64) if 'time' not in dims else dims['time']
            grid = RectilinearZGrid(lon, lat, depth, time, mesh=mesh)

            fields[name] = Field(name, datafld, grid=grid, transpose=transpose,
                                 allow_time_extrapolation=allow_time_extrapolation, time_periodic=time_periodic, **kwargs)
        u = fields.pop('U', None)
        v = fields.pop('V', None)
        return cls(u, v, fields=fields)

    def add_field(self, field, name=None):
        """Add a :class:`parcels.field.Field` object to the FieldSet

        :param field: :class:`parcels.field.Field` object to be added
        :param name: Name of the :class:`parcels.field.Field` object to be added
        """
        name = field.name if name is None else name
        if isinstance(field, list):
            setattr(self, name, FieldList(field))
            for fld in field:
                self.gridset.add_grid(fld)
                fld.fieldset = self
        else:
            setattr(self, name, field)
            self.gridset.add_grid(field)
            field.fieldset = self

    def add_vector_field(self, vfield):
        """Add a :class:`parcels.field.VectorField` object to the FieldSet

        :param vfield: :class:`parcels.field.VectorField` object to be added
        """
        setattr(self, vfield.name, vfield)
        vfield.fieldset = self

    def check_complete(self):
        assert(self.U), ('U field is not defined')
        assert(self.V), ('V field is not defined')
        for g in self.gridset.grids:
            g.check_zonal_periodic()
            if g is self.ugrid or len(g.time) == 1:
                continue
            assert isinstance(g.time_origin, type(self.ugrid.time_origin)), 'time origins of different grids must be have the same type'
            if g.time_origin:
                g.time = g.time + (g.time_origin - self.ugrid.time_origin) / np.timedelta64(1, 's')
                if g.defer_load:
<<<<<<< HEAD
                    g.time_full = g.time_full + (g.time_origin - self.ugrid.time_origin) / np.timedelta64(1, 's')
                g.time_origin = self.ugrid.time_origin
=======
                    g.time_full = g.time_full + (g.time_origin - ugrid.time_origin) / np.timedelta64(1, 's')
                g.time_origin = ugrid.time_origin
        if not hasattr(self, 'UV'):
            self.add_vector_field(VectorField('UV', self.U, self.V))
        if not hasattr(self, 'UVW') and hasattr(self, 'W'):
            self.add_vector_field(VectorField('UVW', self.U, self.V, self.W))
>>>>>>> 89970902

    @classmethod
    def from_netcdf(cls, filenames, variables, dimensions, indices=None,
                    mesh='spherical', allow_time_extrapolation=None, time_periodic=False, full_load=False, **kwargs):
        """Initialises FieldSet object from NetCDF files

        :param filenames: Dictionary mapping variables to file(s). The
               filepath may contain wildcards to indicate multiple files,
               or be a list of file.
        :param variables: Dictionary mapping variables to variable
               names in the netCDF file(s).
        :param dimensions: Dictionary mapping data dimensions (lon,
               lat, depth, time, data) to dimensions in the netCF file(s).
               Note that dimensions can also be a dictionary of dictionaries if
               dimension names are different for each variable
               (e.g. dimensions['U'], dimensions['V'], etc).
        :param indices: Optional dictionary of indices for each dimension
               to read from file(s), to allow for reading of subset of data.
               Default is to read the full extent of each dimension.
        :param mesh: String indicating the type of mesh coordinates and
               units used during velocity interpolation:

               1. spherical (default): Lat and lon in degree, with a
                  correction for zonal velocity U near the poles.
               2. flat: No conversion, lat/lon are assumed to be in m.
        :param allow_time_extrapolation: boolean whether to allow for extrapolation
               (i.e. beyond the last available time snapshot)
               Default is False if dimensions includes time, else True
        :param time_periodic: boolean whether to loop periodically over the time component of the FieldSet
               This flag overrides the allow_time_interpolation and sets it to False
        :param full_load: boolean whether to fully load the data or only pre-load them. (default: False)
               It is advised not to fully load the data, since in that case Parcels deals with
               a better memory management during particle set execution.
               full_load is however sometimes necessary for plotting the fields.
        """

        fields = {}
        for var, name in variables.items():
            # Resolve all matching paths for the current variable
            if isinstance(filenames[var], list):
                paths = filenames[var]
            else:
                paths = sorted(glob(str(filenames[var])))
            if len(paths) == 0:
                raise IOError("FieldSet files not found: %s" % str(filenames[var]))
            for fp in paths:
                if not path.exists(fp):
                    raise IOError("FieldSet file not found: %s" % str(fp))

            # Use dimensions[var] and indices[var] if either of them is a dict of dicts
            dims = dimensions[var] if var in dimensions else dimensions
            dims['data'] = name
            inds = indices[var] if (indices and var in indices) else indices

            fields[var] = Field.from_netcdf(paths, var, dims, inds, mesh=mesh,
                                            allow_time_extrapolation=allow_time_extrapolation,
                                            time_periodic=time_periodic, full_load=full_load, **kwargs)
        u = fields.pop('U', None)
        v = fields.pop('V', None)
        return cls(u, v, fields=fields)

    @classmethod
    def from_nemo(cls, filenames, variables, dimensions, indices=None, mesh='spherical',
                  allow_time_extrapolation=None, time_periodic=False, **kwargs):
        """Initialises FieldSet object from NetCDF files of Curvilinear NEMO fields.
        Note that this assumes the following default values for the mesh_mask:

        variables['mesh_mask'] = {'cosU': 'cosU', 'sinU': 'sinU', 'cosV': 'cosV', 'sinV': 'sinV'}

        dimensions['mesh_mask'] = {'U': {'lon': 'glamu', 'lat': 'gphiu'}, 'V': {'lon': 'glamv', 'lat': 'gphiv'}, 'F': {'lon': 'glamf', 'lat': 'gphif'}}

        :param filenames: Dictionary mapping variables to file(s). The
               filepath may contain wildcards to indicate multiple files,
               or be a list of file. At least a 'mesh_mask' needs to be present
        :param variables: Dictionary mapping variables to variable
               names in the netCDF file(s).
        :param dimensions: Dictionary mapping data dimensions (lon,
               lat, depth, time, data) to dimensions in the netCF file(s).
               Note that dimensions can also be a dictionary of dictionaries if
               dimension names are different for each variable
               (e.g. dimensions['U'], dimensions['V'], etc).
        :param indices: Optional dictionary of indices for each dimension
               to read from file(s), to allow for reading of subset of data.
               Default is to read the full extent of each dimension.
        :param mesh: String indicating the type of mesh coordinates and
               units used during velocity interpolation:

               1. spherical (default): Lat and lon in degree, with a
                  correction for zonal velocity U near the poles.
               2. flat: No conversion, lat/lon are assumed to be in m.
        :param allow_time_extrapolation: boolean whether to allow for extrapolation
               (i.e. beyond the last available time snapshot)
               Default is False if dimensions includes time, else True
        :param time_periodic: boolean whether to loop periodically over the time component of the FieldSet
               This flag overrides the allow_time_interpolation and sets it to False
        """

        if 'mesh_mask' not in variables:
            variables['mesh_mask'] = {'cosU': 'cosU',
                                      'sinU': 'sinU',
                                      'cosV': 'cosV',
                                      'sinV': 'sinV'}
            dimensions['mesh_mask'] = {'U': {'lon': 'glamu', 'lat': 'gphiu'},
                                       'V': {'lon': 'glamv', 'lat': 'gphiv'},
                                       'F': {'lon': 'glamf', 'lat': 'gphif'}}

        rotation_angles_filename = path.join(path.dirname(filenames['mesh_mask']), 'rotation_angles.nc').replace('/', '_')
        compute_curvilinearGrid_rotationAngles(filenames['mesh_mask'], rotation_angles_filename,
                                               variables=variables['mesh_mask'], dimensions=dimensions['mesh_mask'])

        if 'cosU' not in filenames:
            filenames['cosU'] = rotation_angles_filename
            filenames['sinU'] = rotation_angles_filename
            filenames['cosV'] = rotation_angles_filename
            filenames['sinV'] = rotation_angles_filename

            variables['cosU'] = 'cosU'
            variables['sinU'] = 'sinU'
            variables['cosV'] = 'cosV'
            variables['sinV'] = 'sinV'

            dimensions['cosU'] = {'lon': 'glamu', 'lat': 'gphiu'}
            dimensions['sinU'] = {'lon': 'glamu', 'lat': 'gphiu'}
            dimensions['cosV'] = {'lon': 'glamv', 'lat': 'gphiv'}
            dimensions['sinV'] = {'lon': 'glamv', 'lat': 'gphiv'}

        variables.pop('mesh_mask')
        dimensions.pop('mesh_mask')

        return cls.from_netcdf(filenames, variables, dimensions, mesh=mesh, indices=indices, time_periodic=time_periodic,
                               allow_time_extrapolation=allow_time_extrapolation, **kwargs)

    @classmethod
    def from_parcels(cls, basename, uvar='vozocrtx', vvar='vomecrty', indices=None, extra_fields=None,
                     allow_time_extrapolation=None, time_periodic=False, full_load=False, **kwargs):
        """Initialises FieldSet data from NetCDF files using the Parcels FieldSet.write() conventions.

        :param basename: Base name of the file(s); may contain
               wildcards to indicate multiple files.
        :param indices: Optional dictionary of indices for each dimension
               to read from file(s), to allow for reading of subset of data.
               Default is to read the full extent of each dimension.
        :param extra_fields: Extra fields to read beyond U and V
        :param allow_time_extrapolation: boolean whether to allow for extrapolation
               (i.e. beyond the last available time snapshot)
               Default is False if dimensions includes time, else True
        :param time_periodic: boolean whether to loop periodically over the time component of the FieldSet
               This flag overrides the allow_time_interpolation and sets it to False
        :param full_load: boolean whether to fully load the data or only pre-load them. (default: False)
               It is advised not to fully load the data, since in that case Parcels deals with
               a better memory management during particle set execution.
               full_load is however sometimes necessary for plotting the fields.
        """

        if extra_fields is None:
            extra_fields = {}

        dimensions = {}
        default_dims = {'lon': 'nav_lon', 'lat': 'nav_lat',
                        'depth': 'depth', 'time': 'time_counter'}
        extra_fields.update({'U': uvar, 'V': vvar})
        for vars in extra_fields:
            dimensions[vars] = deepcopy(default_dims)
            dimensions[vars]['depth'] = 'depth%s' % vars.lower()
        filenames = dict([(v, str("%s%s.nc" % (basename, v)))
                          for v in extra_fields.keys()])
        return cls.from_netcdf(filenames, indices=indices, variables=extra_fields,
                               dimensions=dimensions, allow_time_extrapolation=allow_time_extrapolation,
                               time_periodic=time_periodic, full_load=full_load, **kwargs)

    @property
    def fields(self):
        """Returns a list of all the :class:`parcels.field.Field` objects
        associated with this FieldSet"""
        return [v for v in self.__dict__.values() if isinstance(v, Field)]

    def add_constant(self, name, value):
        """Add a constant to the FieldSet. Note that all constants are
        stored as 32-bit floats. While constants can be updated during
        execution in SciPy mode, they can not be updated in JIT mode.

        :param name: Name of the constant
        :param value: Value of the constant (stored as 32-bit float)
        """
        setattr(self, name, value)

    def add_periodic_halo(self, zonal=False, meridional=False, halosize=5):
        """Add a 'halo' to all :class:`parcels.field.Field` objects in a FieldSet,
        through extending the Field (and lon/lat) by copying a small portion
        of the field on one side of the domain to the other.

        :param zonal: Create a halo in zonal direction (boolean)
        :param meridional: Create a halo in meridional direction (boolean)
        :param halosize: size of the halo (in grid points). Default is 5 grid points
        """
        # setting FieldSet constants for use in PeriodicBC kernel. Note using U-Field values
        if zonal:
            self.add_constant('halo_west', self.ugrid.lon[0])
            self.add_constant('halo_east', self.ugrid.lon[-1])
        if meridional:
            self.add_constant('halo_south', self.ugrid.lat[0])
            self.add_constant('halo_north', self.ugrid.lat[-1])

        for grid in self.gridset.grids:
            grid.add_periodic_halo(zonal, meridional, halosize)
        for attr, value in iter(self.__dict__.items()):
            if isinstance(value, Field):
                value.add_periodic_halo(zonal, meridional, halosize)

    def eval(self, x, y):
        """Evaluate the zonal and meridional velocities (u,v) at a point (x,y)

        :param x: zonal point to evaluate
        :param y: meridional point to evaluate

        :return u, v: zonal and meridional velocities at point"""

        u = self.U.eval(x, y)
        v = self.V.eval(x, y)
        return u, v

    def write(self, filename):
        """Write FieldSet to NetCDF file using NEMO convention

        :param filename: Basename of the output fileset"""
        logger.info("Generating NEMO FieldSet output with basename: %s" % filename)

        self.U.write(filename, varname='vozocrtx')
        self.V.write(filename, varname='vomecrty')

        for v in self.fields:
            if (v.name is not 'U') and (v.name is not 'V'):
                v.write(filename)

    def advancetime(self, fieldset_new):
        """Replace oldest time on FieldSet with new FieldSet
        :param fieldset_new: FieldSet snapshot with which the oldest time has to be replaced"""

        logger.warning_once("Fieldset.advancetime() is deprecated.\n \
                             Parcels deals automatically with loading only 3 time steps simustaneously\
                             such that the total allocated memory remains limited.")

        advance = 0
        for gnew in fieldset_new.gridset.grids:
            gnew.advanced = False

        for fnew in fieldset_new.fields:
            if isinstance(fnew, VectorField):
                continue
            f = getattr(self, fnew.name)
            gnew = fnew.grid
            if not gnew.advanced:
                g = f.grid
                advance2 = g.advancetime(gnew)
                if advance2*advance < 0:
                    raise RuntimeError("Some Fields of the Fieldset are advanced forward and other backward")
                advance = advance2
                gnew.advanced = True
            f.advancetime(fnew, advance == 1)

    def computeTimeChunk(self, time, dt):
        signdt = np.sign(dt)
        nextTime = np.infty if dt > 0 else -np.infty

        for g in self.gridset.grids:
            g.update_status = 'not_updated'
        for f in self.fields:
            if isinstance(f, VectorField) or not f.grid.defer_load:
                continue
            if f.grid.update_status == 'not_updated':
                nextTime_loc = f.grid.computeTimeChunk(f, time, signdt)
            nextTime = min(nextTime, nextTime_loc) if signdt >= 0 else max(nextTime, nextTime_loc)

        for f in self.fields:
            if isinstance(f, VectorField) or not f.grid.defer_load or f.is_gradient:
                continue
            g = f.grid
            if g.update_status == 'first_updated':  # First load of data
                data = np.empty((g.tdim, g.zdim, g.ydim-2*g.meridional_halo, g.xdim-2*g.zonal_halo), dtype=np.float32)
                for tindex in range(3):
                    data = f.computeTimeChunk(data, tindex)
                if f._scaling_factor:
                    data *= f._scaling_factor
                f.data = f.reshape(data)
            elif g.update_status == 'updated':
                data = np.empty((g.tdim, g.zdim, g.ydim-2*g.meridional_halo, g.xdim-2*g.zonal_halo), dtype=np.float32)
                if signdt >= 0:
                    f.data[:2, :] = f.data[1:, :]
                    tindex = 2
                else:
                    f.data[1:, :] = f.data[:2, :]
                    tindex = 0
                data = f.computeTimeChunk(data, tindex)
                if f._scaling_factor:
                    data *= f._scaling_factor
                f.data[tindex, :] = f.reshape(data)[tindex, :]
            if f.gradientx is not None and g.update_status in ['first_updated', 'updated']:
                f.gradient(update=True)

        if abs(nextTime) == np.infty or np.isnan(nextTime):  # Second happens when dt=0
            return nextTime
        else:
            nSteps = int((nextTime - time) / dt)
            if nSteps == 0:
                return nextTime
            else:
                return time + nSteps * dt


class FieldList(list):
    def eval(self, time, x, y, z, applyConversion=True):
        tmp = 0
        for fld in self:
            tmp += fld.eval(time, x, y, z, applyConversion)
        return tmp

    def __getitem__(self, key):
        if isinstance(key, int):
            return list.__getitem__(self, key)
        else:
            return self.eval(*key)<|MERGE_RESOLUTION|>--- conflicted
+++ resolved
@@ -25,14 +25,7 @@
             self.add_field(U, 'U')
             self.ugrid = self.U.grid if isinstance(self.U, Field) else self.U[0].grid
         if V:
-<<<<<<< HEAD
             self.add_field(V, 'V')
-        UV = Field('UV', None)
-        UV.fieldset = self
-        self.UV = UV
-=======
-            self.add_field(V)
->>>>>>> 89970902
 
         # Add additional fields as attributes
         if fields:
@@ -127,17 +120,12 @@
             if g.time_origin:
                 g.time = g.time + (g.time_origin - self.ugrid.time_origin) / np.timedelta64(1, 's')
                 if g.defer_load:
-<<<<<<< HEAD
                     g.time_full = g.time_full + (g.time_origin - self.ugrid.time_origin) / np.timedelta64(1, 's')
                 g.time_origin = self.ugrid.time_origin
-=======
-                    g.time_full = g.time_full + (g.time_origin - ugrid.time_origin) / np.timedelta64(1, 's')
-                g.time_origin = ugrid.time_origin
         if not hasattr(self, 'UV'):
             self.add_vector_field(VectorField('UV', self.U, self.V))
         if not hasattr(self, 'UVW') and hasattr(self, 'W'):
             self.add_vector_field(VectorField('UVW', self.U, self.V, self.W))
->>>>>>> 89970902
 
     @classmethod
     def from_netcdf(cls, filenames, variables, dimensions, indices=None,
