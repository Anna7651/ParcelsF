from bisect import bisect_left
from ctypes import POINTER, Structure
from operator import attrgetter

import numpy as np

from parcels.collection.collections import ParticleCollection
from parcels.collection.iterators import (
    BaseParticleAccessor,
    BaseParticleCollectionIterable,
    BaseParticleCollectionIterator,
)
from parcels.field import Field
from parcels.particle import JITParticle, ScipyParticle  # noqa
from parcels.tools.loggers import logger
from parcels.tools.statuscodes import NotTestedError

try:
    from mpi4py import MPI
except:
    MPI = None
if MPI:
    try:
        from sklearn.cluster import KMeans
    except:
        KMeans = None


def partitionParticlesMPI_default(coords, mpi_size=1):
    """This function takes the coordinates of the particle starting
    positions and returns which MPI process will process each
    particle.

    Input:

    coords: numpy array with rows of [lon, lat] so that
    coords.shape[0] is the number of particles and coords.shape[1] is 2.

    mpi_size=1: the number of MPI processes.

    Output:

    mpiProcs: an integer array with values from 0 to mpi_size-1
    specifying which MPI job will run which particles. len(mpiProcs)
    must equal coords.shape[0]
    """
    if KMeans:
        kmeans = KMeans(n_clusters=mpi_size, random_state=0).fit(coords)
        mpiProcs = kmeans.labels_
    else:  # assigning random labels if no KMeans (see https://github.com/OceanParcels/parcels/issues/1261)
        logger.warning_once('sklearn needs to be available if MPI is installed. '
                            'See http://oceanparcels.org/#parallel_install for more information')
        mpiProcs = np.randint(0, mpi_size, size=coords.shape[0])

    return mpiProcs


class ParticleCollectionSOA(ParticleCollection):

    def __init__(self, pclass, lon, lat, depth, time, lonlatdepth_dtype, pid_orig, ngrid=1, **kwargs):
        """
        Parameters
        ----------
        ngrid :
            number of grids in the fieldset of the overarching ParticleSet - required for initialising the
            field references of the ctypes-link of particles that are allocated
        """
        super(ParticleCollection, self).__init__()

        assert pid_orig is not None, "particle IDs are None - incompatible with the collection. Invalid state."
        pid = pid_orig + pclass.lastID

        self._sorted = np.all(np.diff(pid) >= 0)

        assert depth is not None, "particle's initial depth is None - incompatible with the collection. Invalid state."
        assert lon.size == lat.size and lon.size == depth.size, (
            'lon, lat, depth don''t all have the same lenghts')

        assert lon.size == time.size, (
            'time and positions (lon, lat, depth) don''t have the same lengths.')

        # If a partitioning function for MPI runs has been passed into the
        # particle creation with the "partition_function" kwarg, retrieve it here.
        # If it has not, assign the default function, partitionParticlesMPI_defualt()
        partition_function = kwargs.pop('partition_function', partitionParticlesMPI_default)

        for kwvar in kwargs:
            assert lon.size == kwargs[kwvar].size, (
                f"{kwvar} and positions (lon, lat, depth) don't have the same lengths.")

        offset = np.max(pid) if (pid is not None) and len(pid) > 0 else -1
        if MPI:
            mpi_comm = MPI.COMM_WORLD
            mpi_rank = mpi_comm.Get_rank()
            mpi_size = mpi_comm.Get_size()

            if lon.size < mpi_size and mpi_size > 1:
                raise RuntimeError('Cannot initialise with fewer particles than MPI processors')

            if mpi_size > 1:
                if partition_function is not False:
                    if (self._pu_indicators is None) or (len(self._pu_indicators) != len(lon)):
                        if mpi_rank == 0:
                            coords = np.vstack((lon, lat)).transpose()
<<<<<<< HEAD
                            self._pu_indicators = partition_function(coords, mpi_size=mpi_size)
=======
                            if KMeans:
                                kmeans = KMeans(n_clusters=mpi_size, random_state=0).fit(coords)
                                self._pu_indicators = kmeans.labels_
                            else:  # assigning random labels if no KMeans (see https://github.com/OceanParcels/parcels/issues/1261)
                                logger.warning_once('sklearn needs to be available if MPI is installed. '
                                                    'See https://docs.oceanparcels.org/en/latest/installation.html#installation-for-developers for more information')
                                self._pu_indicators = np.randint(0, mpi_size, size=len(lon))
>>>>>>> dad04e30
                        else:
                            self._pu_indicators = None
                        self._pu_indicators = mpi_comm.bcast(self._pu_indicators, root=0)
                    elif np.max(self._pu_indicators) >= mpi_size:
                        raise RuntimeError('Particle partitions must vary between 0 and the number of mpi procs')
                    lon = lon[self._pu_indicators == mpi_rank]
                    lat = lat[self._pu_indicators == mpi_rank]
                    time = time[self._pu_indicators == mpi_rank]
                    depth = depth[self._pu_indicators == mpi_rank]
                    pid = pid[self._pu_indicators == mpi_rank]
                    for kwvar in kwargs:
                        kwargs[kwvar] = kwargs[kwvar][self._pu_indicators == mpi_rank]
                offset = MPI.COMM_WORLD.allreduce(offset, op=MPI.MAX)

        pclass.setLastID(offset+1)

        if lonlatdepth_dtype is None:
            self._lonlatdepth_dtype = np.float32
        else:
            self._lonlatdepth_dtype = lonlatdepth_dtype
        assert self._lonlatdepth_dtype in [np.float32, np.float64], \
            'lon lat depth precision should be set to either np.float32 or np.float64'
        pclass.set_lonlatdepth_dtype(self._lonlatdepth_dtype)
        self._pclass = pclass

        self._ptype = pclass.getPType()
        self._data = {}
        initialised = set()

        self._ncount = len(lon)

        for v in self.ptype.variables:
            if v.name in ['xi', 'yi', 'zi', 'ti']:
                self._data[v.name] = np.empty((len(lon), ngrid), dtype=v.dtype)
            else:
                self._data[v.name] = np.empty(self._ncount, dtype=v.dtype)

        if lon is not None and lat is not None:
            # Initialise from lists of lon/lat coordinates
            assert self.ncount == len(lon) and self.ncount == len(lat), (
                'Size of ParticleSet does not match length of lon and lat.')

            # mimic the variables that get initialised in the constructor
            self._data['lat'][:] = lat
            self._data['lon'][:] = lon
            self._data['depth'][:] = depth
            self._data['time'][:] = time
            self._data['id'][:] = pid
            self._data['once_written'][:] = 0

            # special case for exceptions which can only be handled from scipy
            self._data['exception'] = np.empty(self.ncount, dtype=object)

            initialised |= {'lat', 'lon', 'depth', 'time', 'id'}

            # any fields that were provided on the command line
            for kwvar, kwval in kwargs.items():
                if not hasattr(pclass, kwvar):
                    raise RuntimeError(f'Particle class does not have Variable {kwvar}')
                self._data[kwvar][:] = kwval
                initialised.add(kwvar)

            # initialise the rest to their default values
            for v in self.ptype.variables:
                if v.name in initialised:
                    continue

                if isinstance(v.initial, Field):
                    for i in range(self.ncount):
                        if (time[i] is None) or (np.isnan(time[i])):
                            raise RuntimeError(f'Cannot initialise a Variable with a Field if no time provided (time-type: {type(time)} values: {time}). Add a "time=" to ParticleSet construction')
                        v.initial.fieldset.computeTimeChunk(time[i], 0)
                        self._data[v.name][i] = v.initial[
                            time[i], depth[i], lat[i], lon[i]
                        ]
                        logger.warning_once("Particle initialisation from field can be very slow as it is computed in scipy mode.")
                elif isinstance(v.initial, attrgetter):
                    self._data[v.name][:] = v.initial(self)
                else:
                    self._data[v.name][:] = v.initial

                initialised.add(v.name)
        else:
            raise ValueError("Latitude and longitude required for generating ParticleSet")
        self._iterator = None
        self._riterator = None

    def __del__(self):
        """Collection - Destructor"""
        super().__del__()

    def iterator(self):
        self._iterator = ParticleCollectionIteratorSOA(self)
        return self._iterator

    def __iter__(self):
        """Returns an Iterator that allows for forward iteration over the
        elements in the ParticleCollection (e.g. `for p in pset:`).
        """
        return self.iterator()

    def reverse_iterator(self):
        self._riterator = ParticleCollectionIteratorSOA(self, True)
        return self._riterator

    def __reversed__(self):
        """Returns an Iterator that allows for backwards iteration over
        the elements in the ParticleCollection (e.g.
        `for p in reversed(pset):`).
        """
        return self.reverse_iterator()

    def __getitem__(self, index):
        """
        Access a particle in this collection using the fastest access
        method for this collection - by its index.

        Parameters
        ----------
        index : int
            Index of the particle to access
        """
        return self.get_single_by_index(index)

    def __getattr__(self, name):
        """
        Access a single property of all particles.

        Parameters
        ----------
        name : str
            Name of the property to access
        """
        for v in self.ptype.variables:
            if v.name == name and name in self._data:
                return self._data[name]
        return False

    def get_single_by_index(self, index):
        """
        This function gets a (particle) object from the collection based on its index within the collection. For
        collections that are not based on random access (e.g. ordered lists, sets, trees), this function involves a
        translation of the index into the specific object reference in the collection - or (if unavoidable) the
        translation of the collection from a none-indexable, none-random-access structure into an indexable structure.
        In cases where a get-by-index would result in a performance malus, it is highly-advisable to use a different
        get function, e.g. get-by-ID.
        """
        super().get_single_by_index(index)

        return ParticleAccessorSOA(self, index)

    def get_single_by_object(self, particle_obj):
        """
        This function gets a (particle) object from the collection based on its actual object. For collections that
        are random-access and based on indices (e.g. unordered list, vectors, arrays and dense matrices), this function
        would involve a parsing of the whole list and translation of the object into an index in the collection - which
        results in a significant performance malus.
        In cases where a get-by-object would result in a performance malus, it is highly-advisable to use a different
        get function, e.g. get-by-index or get-by-ID.

        In this specific implementation, we cannot look for the object
        directly, so we will look for one of its properties (the ID) that
        has the nice property of being stored in an ordered list (if the
        collection is sorted)
        """
        super().get_single_by_object(particle_obj)

        return self.get_single_by_ID(particle_obj.id)

    def get_single_by_ID(self, id):
        """
        This function gets a (particle) object from the collection based on the object's ID. For some collections,
        this operation may involve a parsing of the whole list and translation of the object's ID into an index  or an
        object reference in the collection - which results in a significant performance malus.
        In cases where a get-by-ID would result in a performance malus, it is highly-advisable to use a different
        get function, e.g. get-by-index.

        This function uses binary search if we know the ID list to be sorted, and linear search otherwise. We assume
        IDs are unique.
        """
        super().get_single_by_ID(id)

        # Use binary search if the collection is sorted, linear search otherwise
        index = -1
        if self._sorted:
            index = bisect_left(self._data['id'], id)
            if index == len(self._data['id']) or self._data['id'][index] != id:
                raise ValueError(f"Trying to access a particle with a non-existing ID: {id}.")
        else:
            index = np.where(self._data['id'] == id)[0][0]

        return self.get_single_by_index(index)

    def get_same(self, same_class):
        """
        This function gets particles from this collection that are themselves stored in another object of an equi-
        structured ParticleCollection.
        """
        super().get_same(same_class)
        raise NotImplementedError

    def get_collection(self, pcollection):
        """
        This function gets particles from this collection that are themselves stored in a ParticleCollection, which
        is differently structured than this one. That means the other-collection has to be re-formatted first in an
        intermediary format.
        """
        super().get_collection(pcollection)
        raise NotImplementedError

    def get_multi_by_PyCollection_Particles(self, pycollectionp):
        """
        This function gets particles from this collection, which are themselves in common Python collections, such as
        lists, dicts and numpy structures. We can either directly get the referred Particle instances (for internally-
        ordered collections, e.g. ordered lists, sets, trees) or we may need to parse each instance for its index (for
        random-access structures), which results in a considerable performance malus.

        For collections where get-by-object incurs a performance malus, it is advisable to multi-get particles
        by indices or IDs.
        """
        super().get_multi_by_PyCollection_Particles(pycollectionp)
        raise NotImplementedError

    def get_multi_by_indices(self, indices):
        """
        This function gets particles from this collection based on their indices. This works best for random-access
        collections (e.g. numpy's ndarrays, dense matrices and dense arrays), whereas internally ordered collections
        shall rather use a get-via-object-reference strategy.
        """
        raise NotTestedError
        # super().get_multi_by_indices(indices)
        # if type(indices) is dict:
        #     indices = list(indices.values())
        # return ParticleCollectionIteratorSOA(self, subset=indices)

    def get_multi_by_IDs(self, ids):
        """
        This function gets particles from this collection based on their IDs. For collections where this removal
        strategy would require a collection transformation or by-ID parsing, it is advisable to rather apply a get-
        by-objects or get-by-indices scheme.

        Note that this implementation assumes that IDs of particles are strictly increasing with increasing index. So
        a particle with a larger index will always have a larger ID as well. The assumption often holds for this
        datastructure as new particles always get a larger ID than any existing particle (IDs are not recycled)
        and their data are appended at the end of the list (largest index). This allows for the use of binary search
        in the look-up. The collection maintains a `sorted` flag to indicate whether this assumption holds.
        """
        raise NotTestedError
        # super().get_multi_by_IDs(ids)
        # if type(ids) is dict:
        #     ids = list(ids.values())
        #
        # if len(ids) == 0:
        #     return None
        #
        # # Use binary search if the collection is sorted, linear search otherwise
        # indices = np.empty(len(ids), dtype=np.int32)
        # if self._sorted:
        #     # This is efficient if len(ids) << self.len
        #     sorted_ids = np.sort(np.array(ids))
        #     indices = self._recursive_ID_lookup(0, len(self._data['id']), sorted_ids)
        # else:
        #     indices = np.where(np.in1d(self._data['id'], ids))[0]
        #
        # return self.get_multi_by_indices(indices)

    def _recursive_ID_lookup(self, low, high, sublist):
        """Identify the middle element of the sublist and perform binary
        search on it.

        Parameters
        ----------
        low :
            Lowerbound on the indices to search for IDs.
        high :
            Upperbound on the indices to search for IDs.
        sublist : list
            Sublist of IDs to look for.
        """
        raise NotTestedError
        # median = floor(len(sublist) / 2)
        # index = bisect_left(self._data['id'][low:high], sublist[median])
        # if len(sublist) == 1:
        #     # edge case
        #     if index == len(self._data['id']) or \
        #        self._data['id'][index] != sublist[median]:
        #         return np.array([])
        #     return np.array([index])
        #
        # # The edge-cases have to be handled slightly differently
        # if index == len(self._data['id']):
        #     # Continue with the same bounds, but drop the median.
        #     return self._recursive_ID_lookup(low, high, np.delete(sublist, median))
        # elif self._data['id'][index] != sublist[median]:
        #     # We can split, because we received the index that the median
        #     # ID would have been inserted in, but we do not return the
        #     # index and keep it in our search space.
        #     left = self._recursive_ID_lookup(low, index, sublist[:median])
        #     right = self._recursive_ID_lookup(index, high, sublist[median + 1:])
        #     return np.concatenate((left, right))
        #
        # # Otherwise, we located the median, so we include it in our
        # # result, and split the search space on it, without including it.
        # left = self._recursive_ID_lookup(low, index, sublist[:median])
        # right = self._recursive_ID_lookup(index + 1, high, sublist[median + 1:])
        # return np.concatenate((left, np.array(index), right))

    def add_collection(self, pcollection):
        """
        Adds another, differently structured ParticleCollection to this collection. This is done by, for example,
        appending/adding the items of the other collection to this collection.
        """
        super().add_collection(pcollection)
        raise NotImplementedError

    def add_single(self, particle_obj):
        """
        Adding a single Particle to the collection - either as a 'Particle; object in parcels itself, or
        via its ParticleAccessor.
        """
        super().add_single(particle_obj)
        raise NotImplementedError

    def add_same(self, same_class):
        """
        Adds another, equi-structured ParticleCollection to this collection. This is done by concatenating
        both collections. The fact that they are of the same ParticleCollection's derivative simplifies
        parsing and concatenation.
        """
        super().add_same(same_class)

        if same_class.ncount == 0:
            return

        if self._ncount == 0:
            self._data = same_class._data
            self._ncount = same_class.ncount
            return

        # Determine order of concatenation and update the sorted flag
        if self._sorted and same_class._sorted \
           and self._data['id'][0] > same_class._data['id'][-1]:
            for d in self._data:
                self._data[d] = np.concatenate((same_class._data[d], self._data[d]))
            self._ncount += same_class.ncount
        else:
            if not (same_class._sorted
                    and self._data['id'][-1] < same_class._data['id'][0]):
                self._sorted = False
            for d in self._data:
                self._data[d] = np.concatenate((self._data[d], same_class._data[d]))
            self._ncount += same_class.ncount

    def __iadd__(self, same_class):
        """
        Performs an incremental addition of the equi-structured ParticleCollections, such to allow

        a += b,

        with 'a' and 'b' begin the two equi-structured objects (or: 'b' being and individual object).
        This operation is equal to an in-place addition of (an) element(s).
        """
        self.add_same(same_class)
        return self

    def insert(self, obj, index=None):
        """
        This function allows to 'insert' a Particle (as object or via its accessor) into this collection. This method
        needs to be specified to each collection individually. Some collections (e.g. unordered list) allow to define
        the index where the object is to be inserted. Some collections can optionally insert an object at a specific
        position - at a significant speed- and memory malus cost (e.g. vectors, arrays, dense matrices). Some
        collections that manage a specified indexing order internally (e.g. ordered lists, sets, trees), and thus
        have no use for an 'index' parameter. For those collections with an internally-enforced order, the function
        mapping equates to:

        insert(obj) -> add_single(obj)
        """
        raise NotImplementedError

    def push(self, particle_obj):
        """
        This function pushes a Particle (as object or via its accessor) to the end of a collection ('end' definition
        depends on the specific collection itself). For collections with an inherent indexing order (e.g. ordered lists,
        sets, trees), the function just includes the object at its pre-defined position (i.e. not necessarily at the
        end). For the collections, the function mapping equates to:

        int32 push(particle_obj) -> add_single(particle_obj); return -1;

        This function further returns the index, at which position the Particle has been inserted. By definition,
        the index is positive, thus: a return of '-1' indicates push failure, NOT the last position in the collection.
        Furthermore, collections that do not work on an index-preserving manner also return '-1'.
        """
        raise NotImplementedError

    def append(self, particle_obj):
        """
        This function appends a Particle (as object or via its accessor) to the end of a collection ('end' definition
        depends on the specific collection itself). For collections with an inherent indexing order (e.g. ordered lists,
        sets, trees), the function just includes the object at its pre-defined position (i.e. not necessarily at the
        end). For the collections, the function mapping equates to:

        append(particle_obj) -> add_single(particle_obj)

        The function - in contrast to 'push' - does not return the index of the inserted object.
        """
        raise NotImplementedError

    def __delitem__(self, key):
        """
        This is the high-performance method to delete a specific object from this collection.
        As the most-performant way depends on the specific collection in question, the function is abstract.

        Highlight for the specific implementation:
        The 'key' parameter should still be evaluated for being a single or a multi-entry delete, and needs to check
        that it received the correct type of 'indexing' argument (i.e. index, id or iterator).
        """
        self.delete_by_index(key)

    def delete_by_index(self, index):
        """
        This method deletes a particle from the  the collection based on its index. It does not return the deleted item.
        Semantically, the function appears similar to the 'remove' operation. That said, the function in OceanParcels -
        instead of directly deleting the particle - just raises the 'deleted' status flag for the indexed particle.
        In result, the particle still remains in the collection. The functional interpretation of the 'deleted' status
        is handled by 'recovery' dictionary during simulation execution.
        """
        raise NotTestedError
        # super().delete_by_index(index)
        #
        # self._data['state'][index] = OperationCode.Delete

    def delete_by_ID(self, id):
        """
        This method deletes a particle from the  the collection based on its ID. It does not return the deleted item.
        Semantically, the function appears similar to the 'remove' operation. That said, the function in OceanParcels -
        instead of directly deleting the particle - just raises the 'deleted' status flag for the indexed particle.
        In result, the particle still remains in the collection. The functional interpretation of the 'deleted' status
        is handled by 'recovery' dictionary during simulation execution.
        """
        raise NotTestedError
        # super().delete_by_ID(id)
        #
        # # Use binary search if the collection is sorted, linear search otherwise
        # index = -1
        # if self._sorted:
        #     index = bisect_left(self._data['id'], id)
        #     if index == len(self._data['id']) or \
        #        self._data['id'][index] != id:
        #         raise ValueError("Trying to delete a particle with a non-existing ID: %s." % id)
        # else:
        #     index = np.where(self._data['id'] == id)[0][0]
        #
        # self.delete_by_index(index)

    def remove_single_by_index(self, index):
        """
        This function removes a (particle) object from the collection based on its index within the collection. For
        collections that are not based on random access (e.g. ordered lists, sets, trees), this function involves a
        translation of the index into the specific object reference in the collection - or (if unavoidable) the
        translation of the collection from a none-indexable, none-random-access structure into an indexable structure,
        and then perform the removal.
        In cases where a removal-by-index would result in a performance malus, it is highly-advisable to use a different
        removal functions, e.g. remove-by-object or remove-by-ID.
        """
        super().remove_single_by_index(index)

        for d in self._data:
            self._data[d] = np.delete(self._data[d], index, axis=0)

        self._ncount -= 1

    def remove_single_by_object(self, particle_obj):
        """
        This function removes a (particle) object from the collection based on its actual object. For collections that
        are random-access and based on indices (e.g. unordered list, vectors, arrays and dense matrices), this function
        would involves a parsing of the whole list and translation of the object into an index in the collection to
        perform the removal - which results in a significant performance malus.
        In cases where a removal-by-object would result in a performance malus, it is highly-advisable to use a different
        removal functions, e.g. remove-by-index or remove-by-ID.
        """
        super().remove_single_by_object(particle_obj)

        # We cannot look for the object directly, so we will look for one of
        # its properties that has the nice property of being stored in an
        # ordered list
        self.remove_single_by_ID(particle_obj.id)

    def remove_single_by_ID(self, id):
        """
        This function removes a (particle) object from the collection based on the object's ID. For some collections,
        this operation may involve a parsing of the whole list and translation of the object's ID into an index  or an
        object reference in the collection in order to perform the removal - which results in a significant performance
        malus.
        In cases where a removal-by-ID would result in a performance malus, it is highly-advisable to use a different
        removal functions, e.g. remove-by-object or remove-by-index.
        """
        raise NotTestedError
        # super().remove_single_by_ID(id)
        #
        # # Use binary search if the collection is sorted, linear search otherwise
        # index = -1
        # if self._sorted:
        #     index = bisect_left(self._data['id'], id)
        #     if index == len(self._data['id']) or \
        #        self._data['id'][index] != id:
        #         raise ValueError("Trying to remove a particle with a non-existing ID: %s." % id)
        # else:
        #     index = np.where(self._data['id'] == id)[0][0]
        #
        # self.remove_single_by_index(index)

    def remove_same(self, same_class):
        """
        This function removes particles from this collection that are themselves stored in another object of an equi-
        structured ParticleCollection. As the structures of both collections are the same, a more efficient M-in-N
        removal can be applied without an in-between reformatting.
        """
        super().remove_same(same_class)
        raise NotImplementedError

    def remove_collection(self, pcollection):
        """
        This function removes particles from this collection that are themselves stored in a ParticleCollection, which
        is differently structured than this one. Tht means the removal first requires the removal-collection to be re-
        formatted in an intermediary format, before executing the removal.
        That said, this method should still be at least as efficient as a removal via common Python collections (i.e.
        lists, dicts, numpy's nD arrays & dense arrays). Despite this, due to the reformatting, in some cases it may
        be more efficient to remove items then rather by IDs oder indices.
        """
        super().remove_collection(pcollection)
        raise NotImplementedError

    def remove_multi_by_PyCollection_Particles(self, pycollectionp):
        """
        This function removes particles from this collection, which are themselves in common Python collections, such as
        lists, dicts and numpy structures. In order to perform the removal, we can either directly remove the referred
        Particle instances (for internally-ordered collections, e.g. ordered lists, sets, trees) or we may need to parse
        each instance for its index (for random-access structures), which results in a considerable performance malus.

        For collections where removal-by-object incurs a performance malus, it is advisable to multi-remove particles
        by indices or IDs.
        """
        super().remove_multi_by_PyCollection_Particles(pycollectionp)
        raise NotImplementedError

    def remove_multi_by_indices(self, indices):
        """
        This function removes particles from this collection based on their indices. This works best for random-access
        collections (e.g. numpy's ndarrays, dense matrices and dense arrays), whereas internally ordered collections
        shall rather use a removal-via-object-reference strategy.
        """
        super().remove_multi_by_indices(indices)
        if type(indices) is dict:
            indices = list(indices.values())

        for d in self._data:
            self._data[d] = np.delete(self._data[d], indices, axis=0)

        self._ncount -= len(indices)

    def remove_multi_by_IDs(self, ids):
        """
        This function removes particles from this collection based on their IDs. For collections where this removal
        strategy would require a collection transformation or by-ID parsing, it is advisable to rather apply a removal-
        by-objects or removal-by-indices scheme.
        """
        raise NotTestedError
        # super().remove_multi_by_IDs(ids)
        # if type(ids) is dict:
        #     ids = list(ids.values())
        #
        # if len(ids) == 0:
        #     return
        #
        # # Use binary search if the collection is sorted, linear search otherwise
        # indices = np.empty(len(ids), dtype=np.int32)
        # if self._sorted:
        #     # This is efficient if len(ids) << self.len
        #     sorted_ids = np.sort(np.array(ids))
        #     indices = self._recursive_ID_lookup(0, len(self._data['id']), sorted_ids)
        # else:
        #     indices = np.where(np.in1d(self._data['id'], ids))[0]
        #
        # self.remove_multi_by_indices(indices)

    def __isub__(self, other):
        """
        This method performs an incremental removal of the equi-structured ParticleCollections, such to allow

        a -= b,

        with 'a' and 'b' begin the two equi-structured objects (or: 'b' being and individual object).
        This operation is equal to an in-place removal of (an) element(s).
        """
        raise NotTestedError
        # if other is None:
        #     return
        # if type(other) is type(self):
        #     self.remove_same(other)
        # elif (isinstance(other, BaseParticleAccessor)
        #       or isinstance(other, ScipyParticle)):
        #     self.remove_single_by_object(other)
        # else:
        #     raise TypeError("Trying to do an incremental removal of an element of type %s, which is not supported." % type(other))
        # return self

    def pop_single_by_index(self, index):
        """
        Searches for Particle at index 'index', removes that Particle from the Collection and returns that Particle (or: ParticleAccessor).
        If index is None, return last item (-1);
        If index < 0: return from 'end' of collection.
        If index is out of bounds, throws and OutOfRangeException.
        If Particle cannot be retrieved, returns None.
        """
        super().pop_single_by_index(index)
        raise NotImplementedError

    def pop_single_by_ID(self, id):
        """
        Searches for Particle with ID 'id', removes that Particle from the Collection and returns that Particle (or: ParticleAccessor).
        If Particle cannot be retrieved (e.g. because the ID is not available), returns None.
        """
        super().pop_single_by_ID(id)
        raise NotImplementedError

    def pop_multi_by_indices(self, indices):
        """
        Searches for Particles with the indices registered in 'indices', removes the Particles from the Collection and returns the Particles (or: their ParticleAccessors).
        If indices is None -> Particle cannot be retrieved -> Assert-Error and return None
        If index is None, return last item (-1);
        If index < 0: return from 'end' of collection.
        If index in 'indices' is out of bounds, throws and OutOfRangeException.
        If Particles cannot be retrieved, returns None.
        """
        super().pop_multi_by_indices(indices)
        raise NotImplementedError

    def pop_multi_by_IDs(self, ids):
        """
        Searches for Particles with the IDs registered in 'ids', removes the Particles from the Collection and returns the Particles (or: their ParticleAccessors).
        If Particles cannot be retrieved (e.g. because the IDs are not available), returns None.
        """
        super().pop_multi_by_IDs(ids)
        raise NotImplementedError

    def _clear_deleted_(self):
        """
        This (protected) function physically removes particles from the collection whose status is set to 'DELETE'.
        It is the logical finalisation method of physically deleting particles that have been marked for deletion and
        that have not otherwise been recovered.
        This methods in heavily dependent on the actual collection type and should be implemented very specific
        to the actual data structure, to remove objects 'the fastest way possible'.
        """
        raise NotImplementedError

    def merge(self, same_class=None):
        """
        This function merge two strictly equally-structured ParticleCollections into one. This can be, for example,
        quite handy to merge two particle subsets that - due to continuous removal - become too small to be effective.

        On the other hand, this function can also internally merge individual particles that are tagged by status as
        being 'merged' (see the particle status for information on that).

        In order to distinguish both use cases, we can evaluate the 'same_class' parameter. In cases where this is
        'None', the merge operation semantically refers to an internal merge of individual particles - otherwise,
        it performs a 2-collection merge.

        Comment: the function can be simplified later by pre-evaluating the function parameter and then reference
        the individual, specific functions for internal- or external merge.

        The function shall return the merged ParticleCollection.
        """
        raise NotImplementedError

    def split(self, indices=None):
        """
        This function splits this collection into two disect equi-structured collections. The reason for it can, for
        example, be that the set exceeds a pre-defined maximum number of elements, which for performance reasons
        mandates a split.

        On the other hand, this function can also internally split individual particles that are tagged byt status as
        to be 'split' (see the particle status for information on that).

        In order to distinguish both use cases, we can evaluate the 'indices' parameter. In cases where this is
        'None', the split operation semantically refers to an internal split of individual particles - otherwise,
        it performs a collection-split.

        Comment: the function can be simplified later by pre-evaluating the function parameter and then reference
        the individual, specific functions for element- or collection split.

        The function shall return the newly created or extended Particle collection, i.e. either the collection that
        results from a collection split or this very collection, containing the newly-split particles.
        """
        raise NotImplementedError

    def __sizeof__(self):
        """
        This function returns the size in actual bytes required in memory to hold the collection. Ideally and simply,
        the size is computed as follows:

        sizeof(self) = len(self) * sizeof(pclass)
        """
        raise NotImplementedError

    def clear(self):
        """
        This function physically removes all elements of the collection, yielding an empty collection as result of the
        operation.
        """
        raise NotImplementedError

    def cstruct(self):
        """Returns the ctypes mapping of the particle data. This depends on the specific structure in question."""
        class CParticles(Structure):
            _fields_ = [(v.name, POINTER(np.ctypeslib.as_ctypes_type(v.dtype))) for v in self._ptype.variables]

        def flatten_dense_data_array(vname):
            data_flat = self._data[vname].view()
            data_flat.shape = -1
            return np.ctypeslib.as_ctypes(data_flat)

        cdata = [flatten_dense_data_array(v.name) for v in self._ptype.variables]
        cstruct = CParticles(*cdata)
        return cstruct

    def _to_write_particles(self, pd, time):
        """We don't want to write a particle that is not started yet.
        Particle will be written if particle.time is between time-dt/2 and time+dt (/2)
        """
        return np.where((np.less_equal(time - np.abs(pd['dt'] / 2), pd['time'], where=np.isfinite(pd['time']))
                        & np.greater_equal(time + np.abs(pd['dt'] / 2), pd['time'], where=np.isfinite(pd['time']))
                        | ((np.isnan(pd['dt'])) & np.equal(time, pd['time'], where=np.isfinite(pd['time']))))
                        & (np.isfinite(pd['id']))
                        & (np.isfinite(pd['time'])))[0]

    def getvardata(self, var, indices=None):
        if indices is None:
            return self._data[var]
        else:
            try:
                return self._data[var][indices]
            except:  # Can occur for zero-length ParticleSets
                return None

    def setvardata(self, var, index, val):
        self._data[var][index] = val

    def setallvardata(self, var, val):
        self._data[var][:] = val

    def toArray(self):
        """
        This function converts (or: transforms; reformats; translates) this collection into an array-like structure
        (e.g. Python list or numpy nD array) that can be addressed by index. In the common case of 'no ID recovery',
        the global ID and the index match exactly.

        While this function may be very convenient for may users, it is STRONGLY DISADVISED to use the function to
        often, and the performance- and memory overhead malus may be exceed any speed-up one could get from optimised
        data structures - in fact, for large collections with an implicit-order structure (i.e. ordered lists, sets,
        trees, etc.), this may be 'the most constly' function in any kind of simulation.

        It can be - though - useful at the final stage of a simulation to dump the results to disk.
        """
        raise NotImplementedError

    def set_variable_write_status(self, var, write_status):
        """Method to set the write status of a Variable

        Parameters
        ----------
        var :
            Name of the variable (string)
        status :
            Write status of the variable (True, False or 'once')
        write_status :
        """
        var_changed = False
        for v in self._ptype.variables:
            if v.name == var:
                v.to_write = write_status
                var_changed = True
        if not var_changed:
            raise SyntaxError(f'Could not change the write status of {var}, because it is not a Variable name')


class ParticleAccessorSOA(BaseParticleAccessor):
    """Wrapper that provides access to particle data in the collection,
    as if interacting with the particle itself.

    Parameters
    ----------
    pcoll :
        ParticleCollection that the represented particle
        belongs to.
    index :
        The index at which the data for the represented
        particle is stored in the corresponding data arrays
        of the ParticleCollecion.
    """

    _index = 0
    _next_dt = None

    def __init__(self, pcoll, index):
        """Initializes the ParticleAccessor to provide access to one
        specific particle.
        """
        super().__init__(pcoll)
        self._index = index
        self._next_dt = None

    def __getattr__(self, name):
        """
        Get the value of an attribute of the particle.

        Parameters
        ----------
        name : str
            Name of the requested particle attribute.

        Returns
        -------
        any
            The value of the particle attribute in the underlying collection data array.
        """
        if name in BaseParticleAccessor.__dict__.keys():
            result = super().__getattr__(name)
        elif name in type(self).__dict__.keys():
            result = object.__getattribute__(self, name)
        else:
            result = self._pcoll.data[name][self._index]
        return result

    def __setattr__(self, name, value):
        """
        Set the value of an attribute of the particle.

        Parameters
        ----------
        name : str
            Name of the particle attribute.
        value : any
            Value that will be assigned to the particle attribute in the underlying collection data array.
        """
        if name in BaseParticleAccessor.__dict__.keys():
            super().__setattr__(name, value)
        elif name in type(self).__dict__.keys():
            object.__setattr__(self, name, value)
        else:
            self._pcoll.data[name][self._index] = value

    def getPType(self):
        return self._pcoll.ptype

    def update_next_dt(self, next_dt=None):
        if next_dt is None:
            if self._next_dt is not None:
                self._pcoll._data['dt'][self._index] = self._next_dt
                self._next_dt = None
        else:
            self._next_dt = next_dt

    def __repr__(self):
        time_string = 'not_yet_set' if self.time is None or np.isnan(self.time) else f"{self.time:f}"
        str = "P[%d](lon=%f, lat=%f, depth=%f, " % (self.id, self.lon, self.lat, self.depth)
        for var in self._pcoll.ptype.variables:
            if var.to_write is not False and var.name not in ['id', 'lon', 'lat', 'depth', 'time']:
                str += f"{var.name}={getattr(self, var.name):f}, "
        return str + f"time={time_string})"


class ParticleCollectionIterableSOA(BaseParticleCollectionIterable):

    def __init__(self, pcoll, reverse=False, subset=None):
        super().__init__(pcoll, reverse, subset)

    def __iter__(self):
        return ParticleCollectionIteratorSOA(pcoll=self._pcoll_immutable, reverse=self._reverse, subset=self._subset)

    def __len__(self):
        """Implementation needed for particle-particle interaction"""
        return len(self._subset)

    def __getitem__(self, items):
        """Implementation needed for particle-particle interaction"""
        return ParticleAccessorSOA(self._pcoll_immutable, self._subset[items])


class ParticleCollectionIteratorSOA(BaseParticleCollectionIterator):
    """Iterator for looping over the particles in the ParticleCollection.

    Parameters
    ----------
    pcoll :
        ParticleCollection that stores the particles.
    reverse :
        Flag to indicate reverse iteration (i.e. starting at
        the largest index, instead of the smallest).
    subset :
        Subset of indices to iterate over, this allows the
        creation of an iterator that represents part of the
        collection.
    """

    def __init__(self, pcoll, reverse=False, subset=None):

        if subset is not None:
            if len(subset) > 0 and type(subset[0]) not in [int, np.int32, np.intp]:
                raise TypeError("Iteration over a subset of particles in the"
                                " particleset requires a list or numpy array"
                                " of indices (of type int or np.int32).")
            if reverse:
                self._indices = subset.reverse()
            else:
                self._indices = subset
            self.max_len = len(subset)
        else:
            self.max_len = len(pcoll)
            if reverse:
                self._indices = range(self.max_len - 1, -1, -1)
            else:
                self._indices = range(self.max_len)

        self._reverse = reverse
        self._pcoll = pcoll
        self._index = 0
        self._head = None
        self._tail = None
        if len(self._indices) > 0:
            self._head = ParticleAccessorSOA(pcoll, self._indices[0])
            self._tail = ParticleAccessorSOA(pcoll,
                                             self._indices[self.max_len - 1])
        self.p = self._head

    def __next__(self):
        """Returns a ParticleAccessor for the next particle in the
        ParticleSet.
        """
        if self._index < self.max_len:
            self.p = ParticleAccessorSOA(self._pcoll,
                                         self._indices[self._index])
            self._index += 1
            return self.p

        raise StopIteration

    @property
    def current(self):
        return self.p

    def __repr__(self):
        dir_str = 'Backward' if self._reverse else 'Forward'
        return f"{dir_str} iteration at index {self._index} of {self.max_len}."<|MERGE_RESOLUTION|>--- conflicted
+++ resolved
@@ -49,7 +49,7 @@
         mpiProcs = kmeans.labels_
     else:  # assigning random labels if no KMeans (see https://github.com/OceanParcels/parcels/issues/1261)
         logger.warning_once('sklearn needs to be available if MPI is installed. '
-                            'See http://oceanparcels.org/#parallel_install for more information')
+                            'See https://docs.oceanparcels.org/en/latest/installation.html#installation-for-developers for more information')
         mpiProcs = np.randint(0, mpi_size, size=coords.shape[0])
 
     return mpiProcs
@@ -102,17 +102,7 @@
                     if (self._pu_indicators is None) or (len(self._pu_indicators) != len(lon)):
                         if mpi_rank == 0:
                             coords = np.vstack((lon, lat)).transpose()
-<<<<<<< HEAD
                             self._pu_indicators = partition_function(coords, mpi_size=mpi_size)
-=======
-                            if KMeans:
-                                kmeans = KMeans(n_clusters=mpi_size, random_state=0).fit(coords)
-                                self._pu_indicators = kmeans.labels_
-                            else:  # assigning random labels if no KMeans (see https://github.com/OceanParcels/parcels/issues/1261)
-                                logger.warning_once('sklearn needs to be available if MPI is installed. '
-                                                    'See https://docs.oceanparcels.org/en/latest/installation.html#installation-for-developers for more information')
-                                self._pu_indicators = np.randint(0, mpi_size, size=len(lon))
->>>>>>> dad04e30
                         else:
                             self._pu_indicators = None
                         self._pu_indicators = mpi_comm.bcast(self._pu_indicators, root=0)
