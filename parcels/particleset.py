--- conflicted
+++ resolved
@@ -206,15 +206,9 @@
             self.particle_data[v.name] = np.empty(len(lon), dtype=v.dtype)
 
         if lon is not None and lat is not None:
-<<<<<<< HEAD
             # Initialise from lists of lon/lat coordinates
             assert self.size == len(lon) and self.size == len(lat), (
-                'Size of ParticleSet does not match lenght of lon and lat.')
-=======
-            # Initialise from arrays of lon/lat coordinates
-            assert self.particles.size == lon.size and self.particles.size == lat.size, (
                 'Size of ParticleSet does not match length of lon and lat.')
->>>>>>> 162b1700
 
             # mimic the variables that get initialised in the constructor
             self.particle_data['lat'][:] = lat
