--- conflicted
+++ resolved
@@ -74,9 +74,6 @@
     assert(abs(pset[0].lat - -35.3) < 1)
 
 
-<<<<<<< HEAD
-@pytest.mark.xfail(reason="Time extrapolation error expected to be thrown", strict=True)
-=======
 def test__particles_init_time():
     fieldset = set_globcurrent_fieldset()
 
@@ -93,8 +90,7 @@
     assert pset[0].time - pset4[0].time == 0
 
 
-@pytest.mark.xfail(reason="Time extrapolation error expected to be thrown")
->>>>>>> f1045db5
+@pytest.mark.xfail(reason="Time extrapolation error expected to be thrown", strict=True)
 @pytest.mark.parametrize('mode', ['scipy', 'jit'])
 def test_globcurrent_time_extrapolation_error(mode):
     fieldset = set_globcurrent_fieldset()
