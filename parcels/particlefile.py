--- conflicted
+++ resolved
@@ -2,12 +2,8 @@
 import numpy as np
 import netCDF4
 from datetime import timedelta as delta
-<<<<<<< HEAD
 import cftime
-from parcels.loggers import logger
-=======
 from parcels.tools.loggers import logger
->>>>>>> e006cb2f
 from os import path
 try:
     from parcels._version import version as parcels_version
