import functools
from ctypes import POINTER, Structure, c_double, c_float, c_int, c_void_p, cast, pointer
from enum import IntEnum

import numpy as np

from parcels.tools.converters import TimeConverter
from parcels.tools.loggers import logger

__all__ = ['GridCode', 'RectilinearZGrid', 'RectilinearSGrid', 'CurvilinearZGrid', 'CurvilinearSGrid', 'CGrid', 'Grid']


class GridCode(IntEnum):
    RectilinearZGrid = 0
    RectilinearSGrid = 1
    CurvilinearZGrid = 2
    CurvilinearSGrid = 3


class CGrid(Structure):
    _fields_ = [('gtype', c_int),
                ('grid', c_void_p)]


<<<<<<< HEAD
class Grid(object):
    """Grid class that defines a (spatial and temporal) grid on which Fields are defined."""
=======
class Grid:
    """Grid class that defines a (spatial and temporal) grid on which Fields are defined

    """
>>>>>>> 54ede99e

    def __init__(self, lon, lat, time, time_origin, mesh):
        self.xi = None
        self.yi = None
        self.zi = None
        self.ti = -1
        self.lon = lon
        if not self.lon.flags['C_CONTIGUOUS']:
            self.lon = np.array(self.lon, order='C')
        self.lat = lat
        if not self.lat.flags['C_CONTIGUOUS']:
            self.lat = np.array(self.lat, order='C')
        self.time = np.zeros(1, dtype=np.float64) if time is None else time
        if not self.time.flags['C_CONTIGUOUS']:
            self.time = np.array(self.time, order='C')
        if not self.lon.dtype == np.float32:
            self.lon = self.lon.astype(np.float32)
        if not self.lat.dtype == np.float32:
            self.lat = self.lat.astype(np.float32)
        if not self.time.dtype == np.float64:
            assert isinstance(self.time[0], (np.integer, np.floating, float, int)), 'Time vector must be an array of int or floats'
            self.time = self.time.astype(np.float64)
        self.time_full = self.time  # needed for deferred_loaded Fields
        self.time_origin = TimeConverter() if time_origin is None else time_origin
        assert isinstance(self.time_origin, TimeConverter), 'time_origin needs to be a TimeConverter object'
        self.mesh = mesh
        self.cstruct = None
        self.cell_edge_sizes = {}
        self.zonal_periodic = False
        self.zonal_halo = 0
        self.meridional_halo = 0
        self.lat_flipped = False
        self.defer_load = False
        self.lonlat_minmax = np.array([np.nanmin(lon), np.nanmax(lon), np.nanmin(lat), np.nanmax(lat)], dtype=np.float32)
        self.periods = 0
        self.load_chunk = []
        self.chunk_info = None
        self.chunksize = None
        self._add_last_periodic_data_timestep = False
        self.depth_field = None

    @staticmethod
    def create_grid(lon, lat, depth, time, time_origin, mesh, **kwargs):
        if not isinstance(lon, np.ndarray):
            lon = np.array(lon)
        if not isinstance(lat, np.ndarray):
            lat = np.array(lat)
        if not (depth is None or isinstance(depth, np.ndarray)):
            depth = np.array(depth)
        if len(lon.shape) <= 1:
            if depth is None or len(depth.shape) <= 1:
                return RectilinearZGrid(lon, lat, depth, time, time_origin=time_origin, mesh=mesh, **kwargs)
            else:
                return RectilinearSGrid(lon, lat, depth, time, time_origin=time_origin, mesh=mesh, **kwargs)
        else:
            if depth is None or len(depth.shape) <= 1:
                return CurvilinearZGrid(lon, lat, depth, time, time_origin=time_origin, mesh=mesh, **kwargs)
            else:
                return CurvilinearSGrid(lon, lat, depth, time, time_origin=time_origin, mesh=mesh, **kwargs)

    @property
    def ctypes_struct(self):
        # This is unnecessary for the moment, but it could be useful when going will fully unstructured grids
        self.cgrid = cast(pointer(self.child_ctypes_struct), c_void_p)
        cstruct = CGrid(self.gtype, self.cgrid.value)
        return cstruct

    @property
    def child_ctypes_struct(self):
        """Returns a ctypes struct object containing all relevant
        pointers and sizes for this grid.
        """

        class CStructuredGrid(Structure):
            # z4d is only to have same cstruct as RectilinearSGrid
            _fields_ = [('xdim', c_int), ('ydim', c_int), ('zdim', c_int),
                        ('tdim', c_int), ('z4d', c_int),
                        ('mesh_spherical', c_int), ('zonal_periodic', c_int),
                        ('chunk_info', POINTER(c_int)),
                        ('load_chunk', POINTER(c_int)),
                        ('tfull_min', c_double), ('tfull_max', c_double), ('periods', POINTER(c_int)),
                        ('lonlat_minmax', POINTER(c_float)),
                        ('lon', POINTER(c_float)), ('lat', POINTER(c_float)),
                        ('depth', POINTER(c_float)), ('time', POINTER(c_double))
                        ]

        # Create and populate the c-struct object
        if not self.cstruct:  # Not to point to the same grid various times if grid in various fields
            if not isinstance(self.periods, c_int):
                self.periods = c_int()
                self.periods.value = 0
            self.cstruct = CStructuredGrid(self.xdim, self.ydim, self.zdim,
                                           self.tdim, self.z4d,
                                           int(self.mesh == 'spherical'), int(self.zonal_periodic),
                                           (c_int * len(self.chunk_info))(*self.chunk_info),
                                           self.load_chunk.ctypes.data_as(POINTER(c_int)),
                                           self.time_full[0], self.time_full[-1], pointer(self.periods),
                                           self.lonlat_minmax.ctypes.data_as(POINTER(c_float)),
                                           self.lon.ctypes.data_as(POINTER(c_float)),
                                           self.lat.ctypes.data_as(POINTER(c_float)),
                                           self.depth.ctypes.data_as(POINTER(c_float)),
                                           self.time.ctypes.data_as(POINTER(c_double)))
        return self.cstruct

    def lon_grid_to_target(self):
        if self.lon_remapping:
            self.lon = self.lon_remapping.to_target(self.lon)

    def lon_grid_to_source(self):
        if self.lon_remapping:
            self.lon = self.lon_remapping.to_source(self.lon)

    def lon_particle_to_target(self, lon):
        if self.lon_remapping:
            return self.lon_remapping.particle_to_target(lon)
        return lon

    def check_zonal_periodic(self):
        if self.zonal_periodic or self.mesh == 'flat' or self.lon.size == 1:
            return
        dx = (self.lon[1:] - self.lon[:-1]) if len(self.lon.shape) == 1 else self.lon[0, 1:] - self.lon[0, :-1]
        dx = np.where(dx < -180, dx+360, dx)
        dx = np.where(dx > 180, dx-360, dx)
        self.zonal_periodic = sum(dx) > 359.9

    def add_Sdepth_periodic_halo(self, zonal, meridional, halosize):
        if zonal:
            if len(self.depth.shape) == 3:
                self.depth = np.concatenate((self.depth[:, :, -halosize:], self.depth,
                                             self.depth[:, :, 0:halosize]), axis=len(self.depth.shape) - 1)
                assert self.depth.shape[2] == self.xdim, "Third dim must be x."
            else:
                self.depth = np.concatenate((self.depth[:, :, :, -halosize:], self.depth,
                                             self.depth[:, :, :, 0:halosize]), axis=len(self.depth.shape) - 1)
                assert self.depth.shape[3] == self.xdim, "Fourth dim must be x."
        if meridional:
            if len(self.depth.shape) == 3:
                self.depth = np.concatenate((self.depth[:, -halosize:, :], self.depth,
                                             self.depth[:, 0:halosize, :]), axis=len(self.depth.shape) - 2)
                assert self.depth.shape[1] == self.ydim, "Second dim must be y."
            else:
                self.depth = np.concatenate((self.depth[:, :, -halosize:, :], self.depth,
                                             self.depth[:, :, 0:halosize, :]), axis=len(self.depth.shape) - 2)
                assert self.depth.shape[2] == self.ydim, "Third dim must be y."

    def computeTimeChunk(self, f, time, signdt):
        nextTime_loc = np.infty if signdt >= 0 else -np.infty
        periods = self.periods.value if isinstance(self.periods, c_int) else self.periods
        prev_time_indices = self.time
        if self.update_status == 'not_updated':
            if self.ti >= 0:
                if time - periods*(self.time_full[-1]-self.time_full[0]) < self.time[0] or time - periods*(self.time_full[-1]-self.time_full[0]) > self.time[1]:
                    self.ti = -1  # reset
                elif signdt >= 0 and (time - periods*(self.time_full[-1]-self.time_full[0]) < self.time_full[0] or time - periods*(self.time_full[-1]-self.time_full[0]) >= self.time_full[-1]):
                    self.ti = -1  # reset
                elif signdt < 0 and (time - periods*(self.time_full[-1]-self.time_full[0]) <= self.time_full[0] or time - periods*(self.time_full[-1]-self.time_full[0]) > self.time_full[-1]):
                    self.ti = -1  # reset
                elif signdt >= 0 and time - periods*(self.time_full[-1]-self.time_full[0]) >= self.time[1] and self.ti < len(self.time_full)-2:
                    self.ti += 1
                    self.time = self.time_full[self.ti:self.ti+2]
                    self.update_status = 'updated'
                elif signdt < 0 and time - periods*(self.time_full[-1]-self.time_full[0]) <= self.time[0] and self.ti > 0:
                    self.ti -= 1
                    self.time = self.time_full[self.ti:self.ti+2]
                    self.update_status = 'updated'
            if self.ti == -1:
                self.time = self.time_full
                self.ti, _ = f.time_index(time)
                periods = self.periods.value if isinstance(self.periods, c_int) else self.periods
                if signdt == -1 and self.ti == 0 and (time - periods*(self.time_full[-1]-self.time_full[0])) == self.time[0] and f.time_periodic:
                    self.ti = len(self.time)-1
                    periods -= 1
                if signdt == -1 and self.ti > 0 and self.time_full[self.ti] == time:
                    self.ti -= 1
                if self.ti >= len(self.time_full) - 1:
                    self.ti = len(self.time_full) - 2

                self.time = self.time_full[self.ti:self.ti+2]
                self.tdim = 2
                if prev_time_indices is None or len(prev_time_indices) != 2 or len(prev_time_indices) != len(self.time):
                    self.update_status = 'first_updated'
                elif functools.reduce(lambda i, j: i and j, map(lambda m, k: m == k, self.time, prev_time_indices), True) and len(prev_time_indices) == len(self.time):
                    self.update_status = 'not_updated'
                elif functools.reduce(lambda i, j: i and j, map(lambda m, k: m == k, self.time[:1], prev_time_indices[:1]), True) and len(prev_time_indices) == len(self.time):
                    self.update_status = 'updated'
                else:
                    self.update_status = 'first_updated'
            if signdt >= 0 and (self.ti < len(self.time_full)-2 or not f.allow_time_extrapolation):
                nextTime_loc = self.time[1] + periods*(self.time_full[-1]-self.time_full[0])
            elif signdt < 0 and (self.ti > 0 or not f.allow_time_extrapolation):
                nextTime_loc = self.time[0] + periods*(self.time_full[-1]-self.time_full[0])
        return nextTime_loc

    @property
    def chunk_not_loaded(self):
        return 0

    @property
    def chunk_loading_requested(self):
        return 1

    @property
    def chunk_loaded_touched(self):
        return 2

    @property
    def chunk_deprecated(self):
        return 3

    @property
    def chunk_loaded(self):
        return [2, 3]


class RectilinearGrid(Grid):
    """Rectilinear Grid class

    Private base class for RectilinearZGrid and RectilinearSGrid

    """

    def __init__(self, lon, lat, time, time_origin, mesh):
        assert (isinstance(lon, np.ndarray) and len(lon.shape) <= 1), 'lon is not a numpy vector'
        assert (isinstance(lat, np.ndarray) and len(lat.shape) <= 1), 'lat is not a numpy vector'
        assert (isinstance(time, np.ndarray) or not time), 'time is not a numpy array'
        if isinstance(time, np.ndarray):
            assert (len(time.shape) == 1), 'time is not a vector'

        super().__init__(lon, lat, time, time_origin, mesh)
        self.xdim = self.lon.size
        self.ydim = self.lat.size
        self.tdim = self.time.size
        if self.ydim > 1 and self.lat[-1] < self.lat[0]:
            self.lat = np.flip(self.lat, axis=0)
            self.lat_flipped = True
            logger.warning_once("Flipping lat data from North-South to South-North. "
                                "Note that this may lead to wrong sign for meridional velocity, so tread very carefully")

    def add_periodic_halo(self, zonal, meridional, halosize=5):
        """Add a 'halo' to the Grid, through extending the Grid (and lon/lat)
        similarly to the halo created for the Fields

        :param zonal: Create a halo in zonal direction (boolean)
        :param meridional: Create a halo in meridional direction (boolean)
        :param halosize: size of the halo (in grid points). Default is 5 grid points
        """
        if zonal:
            lonshift = (self.lon[-1] - 2 * self.lon[0] + self.lon[1])
            if not np.allclose(self.lon[1]-self.lon[0], self.lon[-1]-self.lon[-2]):
                logger.warning_once("The zonal halo is located at the east and west of current grid, with a dx = lon[1]-lon[0] between the last nodes of the original grid and the first ones of the halo. In your grid, lon[1]-lon[0] != lon[-1]-lon[-2]. Is the halo computed as you expect?")
            self.lon = np.concatenate((self.lon[-halosize:] - lonshift,
                                      self.lon, self.lon[0:halosize] + lonshift))
            self.xdim = self.lon.size
            self.zonal_periodic = True
            self.zonal_halo = halosize
        if meridional:
            if not np.allclose(self.lat[1]-self.lat[0], self.lat[-1]-self.lat[-2]):
                logger.warning_once("The meridional halo is located at the north and south of current grid, with a dy = lat[1]-lat[0] between the last nodes of the original grid and the first ones of the halo. In your grid, lat[1]-lat[0] != lat[-1]-lat[-2]. Is the halo computed as you expect?")
            latshift = (self.lat[-1] - 2 * self.lat[0] + self.lat[1])
            self.lat = np.concatenate((self.lat[-halosize:] - latshift,
                                      self.lat, self.lat[0:halosize] + latshift))
            self.ydim = self.lat.size
            self.meridional_halo = halosize
        self.lonlat_minmax = np.array([np.nanmin(self.lon), np.nanmax(self.lon), np.nanmin(self.lat), np.nanmax(self.lat)], dtype=np.float32)
        if isinstance(self, RectilinearSGrid):
            self.add_Sdepth_periodic_halo(zonal, meridional, halosize)


class RectilinearZGrid(RectilinearGrid):
    """Rectilinear Z Grid.

    :param lon: Vector containing the longitude coordinates of the grid
    :param lat: Vector containing the latitude coordinates of the grid
    :param depth: Vector containing the vertical coordinates of the grid, which are z-coordinates.
           The depth of the different layers is thus constant.
    :param time: Vector containing the time coordinates of the grid
    :param time_origin: Time origin (TimeConverter object) of the time axis
    :param mesh: String indicating the type of mesh coordinates and
           units used during velocity interpolation:

           1. spherical (default): Lat and lon in degree, with a
              correction for zonal velocity U near the poles.
           2. flat: No conversion, lat/lon are assumed to be in m.
    """

    def __init__(self, lon, lat, depth=None, time=None, time_origin=None, mesh='flat'):
        super().__init__(lon, lat, time, time_origin, mesh)
        if isinstance(depth, np.ndarray):
            assert (len(depth.shape) <= 1), 'depth is not a vector'

        self.gtype = GridCode.RectilinearZGrid
        self.depth = np.zeros(1, dtype=np.float32) if depth is None else depth
        if not self.depth.flags['C_CONTIGUOUS']:
            self.depth = np.array(self.depth, order='C')
        self.zdim = self.depth.size
        self.z4d = -1  # only used in RectilinearSGrid
        if not self.depth.dtype == np.float32:
            self.depth = self.depth.astype(np.float32)


class RectilinearSGrid(RectilinearGrid):
    """Rectilinear S Grid. Same horizontal discretisation as a rectilinear z grid,
       but with s vertical coordinates

    :param lon: Vector containing the longitude coordinates of the grid
    :param lat: Vector containing the latitude coordinates of the grid
    :param depth: 4D (time-evolving) or 3D (time-independent) array containing the vertical coordinates of the grid,
           which are s-coordinates.
           s-coordinates can be terrain-following (sigma) or iso-density (rho) layers,
           or any generalised vertical discretisation.
           The depth of each node depends then on the horizontal position (lon, lat),
           the number of the layer and the time is depth is a 4D array.
           depth array is either a 4D array[xdim][ydim][zdim][tdim] or a 3D array[xdim][ydim[zdim].
    :param time: Vector containing the time coordinates of the grid
    :param time_origin: Time origin (TimeConverter object) of the time axis
    :param mesh: String indicating the type of mesh coordinates and
           units used during velocity interpolation:

           1. spherical (default): Lat and lon in degree, with a
              correction for zonal velocity U near the poles.
           2. flat: No conversion, lat/lon are assumed to be in m.
    """

    def __init__(self, lon, lat, depth, time=None, time_origin=None, mesh='flat'):
        super().__init__(lon, lat, time, time_origin, mesh)
        assert (isinstance(depth, np.ndarray) and len(depth.shape) in [3, 4]), 'depth is not a 3D or 4D numpy array'

        self.gtype = GridCode.RectilinearSGrid
        self.depth = depth
        if not self.depth.flags['C_CONTIGUOUS']:
            self.depth = np.array(self.depth, order='C')
        self.zdim = self.depth.shape[-3]
        self.z4d = 1 if len(self.depth.shape) == 4 else 0
        if self.z4d:
            # self.depth.shape[0] is 0 for S grids loaded from netcdf file
            assert self.tdim == self.depth.shape[0] or self.depth.shape[0] == 0, 'depth dimension has the wrong format. It should be [tdim, zdim, ydim, xdim]'
            assert self.xdim == self.depth.shape[-1] or self.depth.shape[-1] == 0, 'depth dimension has the wrong format. It should be [tdim, zdim, ydim, xdim]'
            assert self.ydim == self.depth.shape[-2] or self.depth.shape[-2] == 0, 'depth dimension has the wrong format. It should be [tdim, zdim, ydim, xdim]'
        else:
            assert self.xdim == self.depth.shape[-1], 'depth dimension has the wrong format. It should be [zdim, ydim, xdim]'
            assert self.ydim == self.depth.shape[-2], 'depth dimension has the wrong format. It should be [zdim, ydim, xdim]'
        if not self.depth.dtype == np.float32:
            self.depth = self.depth.astype(np.float32)
        if self.lat_flipped:
            self.depth = np.flip(self.depth, axis=-2)


class CurvilinearGrid(Grid):

    def __init__(self, lon, lat, time=None, time_origin=None, mesh='flat'):
        assert (isinstance(lon, np.ndarray) and len(lon.squeeze().shape) == 2), 'lon is not a 2D numpy array'
        assert (isinstance(lat, np.ndarray) and len(lat.squeeze().shape) == 2), 'lat is not a 2D numpy array'
        assert (isinstance(time, np.ndarray) or not time), 'time is not a numpy array'
        if isinstance(time, np.ndarray):
            assert (len(time.shape) == 1), 'time is not a vector'

        lon = lon.squeeze()
        lat = lat.squeeze()
        super().__init__(lon, lat, time, time_origin, mesh)
        self.xdim = self.lon.shape[1]
        self.ydim = self.lon.shape[0]
        self.tdim = self.time.size

    def add_periodic_halo(self, zonal, meridional, halosize=5):
        """Add a 'halo' to the Grid, through extending the Grid (and lon/lat)
        similarly to the halo created for the Fields

        :param zonal: Create a halo in zonal direction (boolean)
        :param meridional: Create a halo in meridional direction (boolean)
        :param halosize: size of the halo (in grid points). Default is 5 grid points
        """
        if zonal:
            lonshift = self.lon[:, -1] - 2 * self.lon[:, 0] + self.lon[:, 1]
            if not np.allclose(self.lon[:, 1]-self.lon[:, 0], self.lon[:, -1]-self.lon[:, -2]):
                logger.warning_once("The zonal halo is located at the east and west of current grid, with a dx = lon[:,1]-lon[:,0] between the last nodes of the original grid and the first ones of the halo. In your grid, lon[:,1]-lon[:,0] != lon[:,-1]-lon[:,-2]. Is the halo computed as you expect?")
            self.lon = np.concatenate((self.lon[:, -halosize:] - lonshift[:, np.newaxis],
                                       self.lon, self.lon[:, 0:halosize] + lonshift[:, np.newaxis]),
                                      axis=len(self.lon.shape)-1)
            self.lat = np.concatenate((self.lat[:, -halosize:],
                                       self.lat, self.lat[:, 0:halosize]),
                                      axis=len(self.lat.shape)-1)
            self.xdim = self.lon.shape[1]
            self.ydim = self.lat.shape[0]
            self.zonal_periodic = True
            self.zonal_halo = halosize
        if meridional:
            if not np.allclose(self.lat[1, :]-self.lat[0, :], self.lat[-1, :]-self.lat[-2, :]):
                logger.warning_once("The meridional halo is located at the north and south of current grid, with a dy = lat[1,:]-lat[0,:] between the last nodes of the original grid and the first ones of the halo. In your grid, lat[1,:]-lat[0,:] != lat[-1,:]-lat[-2,:]. Is the halo computed as you expect?")
            latshift = self.lat[-1, :] - 2 * self.lat[0, :] + self.lat[1, :]
            self.lat = np.concatenate((self.lat[-halosize:, :] - latshift[np.newaxis, :],
                                       self.lat, self.lat[0:halosize, :] + latshift[np.newaxis, :]),
                                      axis=len(self.lat.shape)-2)
            self.lon = np.concatenate((self.lon[-halosize:, :],
                                       self.lon, self.lon[0:halosize, :]),
                                      axis=len(self.lon.shape)-2)
            self.xdim = self.lon.shape[1]
            self.ydim = self.lat.shape[0]
            self.meridional_halo = halosize
        if isinstance(self, CurvilinearSGrid):
            self.add_Sdepth_periodic_halo(zonal, meridional, halosize)


class CurvilinearZGrid(CurvilinearGrid):
    """Curvilinear Z Grid.

    :param lon: 2D array containing the longitude coordinates of the grid
    :param lat: 2D array containing the latitude coordinates of the grid
    :param depth: Vector containing the vertical coordinates of the grid, which are z-coordinates.
           The depth of the different layers is thus constant.
    :param time: Vector containing the time coordinates of the grid
    :param time_origin: Time origin (TimeConverter object) of the time axis
    :param mesh: String indicating the type of mesh coordinates and
           units used during velocity interpolation:

           1. spherical (default): Lat and lon in degree, with a
              correction for zonal velocity U near the poles.
           2. flat: No conversion, lat/lon are assumed to be in m.
    """

    def __init__(self, lon, lat, depth=None, time=None, time_origin=None, mesh='flat'):
        super().__init__(lon, lat, time, time_origin, mesh)
        if isinstance(depth, np.ndarray):
            assert (len(depth.shape) == 1), 'depth is not a vector'

        self.gtype = GridCode.CurvilinearZGrid
        self.depth = np.zeros(1, dtype=np.float32) if depth is None else depth
        if not self.depth.flags['C_CONTIGUOUS']:
            self.depth = np.array(self.depth, order='C')
        self.zdim = self.depth.size
        self.z4d = -1  # only for SGrid
        if not self.depth.dtype == np.float32:
            self.depth = self.depth.astype(np.float32)


class CurvilinearSGrid(CurvilinearGrid):
    """Curvilinear S Grid.

    :param lon: 2D array containing the longitude coordinates of the grid
    :param lat: 2D array containing the latitude coordinates of the grid
    :param depth: 4D (time-evolving) or 3D (time-independent) array containing the vertical coordinates of the grid,
           which are s-coordinates.
           s-coordinates can be terrain-following (sigma) or iso-density (rho) layers,
           or any generalised vertical discretisation.
           The depth of each node depends then on the horizontal position (lon, lat),
           the number of the layer and the time is depth is a 4D array.
           depth array is either a 4D array[xdim][ydim][zdim][tdim] or a 3D array[xdim][ydim[zdim].
    :param time: Vector containing the time coordinates of the grid
    :param time_origin: Time origin (TimeConverter object) of the time axis
    :param mesh: String indicating the type of mesh coordinates and
           units used during velocity interpolation:

           1. spherical (default): Lat and lon in degree, with a
              correction for zonal velocity U near the poles.
           2. flat: No conversion, lat/lon are assumed to be in m.
    """

    def __init__(self, lon, lat, depth, time=None, time_origin=None, mesh='flat'):
        super().__init__(lon, lat, time, time_origin, mesh)
        assert (isinstance(depth, np.ndarray) and len(depth.shape) in [3, 4]), 'depth is not a 4D numpy array'

        self.gtype = GridCode.CurvilinearSGrid
        self.depth = depth  # should be a C-contiguous array of floats
        if not self.depth.flags['C_CONTIGUOUS']:
            self.depth = np.array(self.depth, order='C')
        self.zdim = self.depth.shape[-3]
        self.z4d = 1 if len(self.depth.shape) == 4 else 0
        if self.z4d:
            # self.depth.shape[0] is 0 for S grids loaded from netcdf file
            assert self.tdim == self.depth.shape[0] or self.depth.shape[0] == 0, 'depth dimension has the wrong format. It should be [tdim, zdim, ydim, xdim]'
            assert self.xdim == self.depth.shape[-1] or self.depth.shape[-1] == 0, 'depth dimension has the wrong format. It should be [tdim, zdim, ydim, xdim]'
            assert self.ydim == self.depth.shape[-2] or self.depth.shape[-2] == 0, 'depth dimension has the wrong format. It should be [tdim, zdim, ydim, xdim]'
        else:
            assert self.xdim == self.depth.shape[-1], 'depth dimension has the wrong format. It should be [zdim, ydim, xdim]'
            assert self.ydim == self.depth.shape[-2], 'depth dimension has the wrong format. It should be [zdim, ydim, xdim]'
        if not self.depth.dtype == np.float32:
            self.depth = self.depth.astype(np.float32)<|MERGE_RESOLUTION|>--- conflicted
+++ resolved
@@ -22,15 +22,8 @@
                 ('grid', c_void_p)]
 
 
-<<<<<<< HEAD
-class Grid(object):
+class Grid:
     """Grid class that defines a (spatial and temporal) grid on which Fields are defined."""
-=======
-class Grid:
-    """Grid class that defines a (spatial and temporal) grid on which Fields are defined
-
-    """
->>>>>>> 54ede99e
 
     def __init__(self, lon, lat, time, time_origin, mesh):
         self.xi = None
